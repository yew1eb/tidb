// Copyright 2017 PingCAP, Inc.
//
// Licensed under the Apache License, Version 2.0 (the "License");
// you may not use this file except in compliance with the License.
// You may obtain a copy of the License at
//
//     http://www.apache.org/licenses/LICENSE-2.0
//
// Unless required by applicable law or agreed to in writing, software
// distributed under the License is distributed on an "AS IS" BASIS,
// See the License for the specific language governing permissions and
// limitations under the License.

package executor

import (
	"sort"

	"github.com/juju/errors"
	"github.com/pingcap/tidb/context"
	"github.com/pingcap/tidb/distsql"
	"github.com/pingcap/tidb/expression"
	"github.com/pingcap/tidb/model"
	"github.com/pingcap/tidb/table"
	"github.com/pingcap/tidb/util/codec"
	"github.com/pingcap/tidb/util/types"
	"github.com/pingcap/tipb/go-tipb"
	goctx "golang.org/x/net/context"
)

var (
	_ Executor = &TableReaderExecutor{}
	_ Executor = &IndexReaderExecutor{}
	_ Executor = &IndexLookUpExecutor{}
)

// DataReader can send requests which ranges are constructed by datums.
type DataReader interface {
	Executor

	doRequestForDatums(datums [][]types.Datum, goCtx goctx.Context) error
}

// TableReaderExecutor sends dag request and reads table data from kv layer.
type TableReaderExecutor struct {
	asName    *model.CIStr
	table     table.Table
	tableID   int64
	keepOrder bool
	desc      bool
	ranges    []types.IntColumnRange
	dagPB     *tipb.DAGRequest
	ctx       context.Context
	schema    *expression.Schema
	columns   []*model.ColumnInfo

	// result returns one or more distsql.PartialResult and each PartialResult is returned by one region.
	result        distsql.SelectResult
	partialResult distsql.PartialResult
<<<<<<< HEAD

	// aggregate indicates whether it contains Aggregation executors or not.
	aggregate bool

	// genValues is for calculating virtual generated columns.
	genValues map[int]expression.Expression
=======
	priority      int
>>>>>>> 3243b46b
}

// Schema implements the Executor Schema interface.
func (e *TableReaderExecutor) Schema() *expression.Schema {
	return e.schema
}

// Close implements the Executor Close interface.
func (e *TableReaderExecutor) Close() error {
	err := closeAll(e.result, e.partialResult)
	e.result = nil
	e.partialResult = nil
	return errors.Trace(err)
}

// Next implements the Executor Next interface.
func (e *TableReaderExecutor) Next() (*Row, error) {
	for {
		// Get partial result.
		if e.partialResult == nil {
			var err error
			e.partialResult, err = e.result.Next()
			if err != nil {
				return nil, errors.Trace(err)
			}
			if e.partialResult == nil {
				// Finished.
				return nil, nil
			}
		}
		// Get a row from partial result.
		h, rowData, err := e.partialResult.Next()
		if err != nil {
			return nil, errors.Trace(err)
		}
		if rowData == nil {
			// Finish the current partial result and get the next one.
			e.partialResult.Close()
			e.partialResult = nil
			continue
		}
		values := make([]types.Datum, e.schema.Len())
		err = codec.SetRawValues(rowData, values)
		if err != nil {
			return nil, errors.Trace(err)
		}
		err = decodeRawValues(values, e.schema, e.ctx.GetSessionVars().GetTimeZone())
		if err != nil {
			return nil, errors.Trace(err)
		}
		if !e.aggregate {
			if calculateGeneratedColumns(e.columns, e.genValues, values) != nil {
				return nil, errors.Trace(err)
			}
		}
		return resultRowToRow(e.table, h, values, e.asName), nil
	}
}

// Open implements the Executor Open interface.
func (e *TableReaderExecutor) Open() error {
	kvRanges := tableRangesToKVRanges(e.tableID, e.ranges)
	var err error
	e.result, err = distsql.SelectDAG(e.ctx.GetClient(), goctx.Background(), e.dagPB, kvRanges, e.ctx.GetSessionVars().DistSQLScanConcurrency, e.keepOrder, e.desc, getIsolationLevel(e.ctx.GetSessionVars()), e.priority)
	if err != nil {
		return errors.Trace(err)
	}
	e.result.Fetch(e.ctx.GoCtx())
	return nil
}

// doRequestForHandles constructs kv ranges by handles. It is used by index look up executor.
func (e *TableReaderExecutor) doRequestForHandles(handles []int64, goCtx goctx.Context) error {
	sort.Sort(int64Slice(handles))
	kvRanges := tableHandlesToKVRanges(e.tableID, handles)
	var err error
	e.result, err = distsql.SelectDAG(e.ctx.GetClient(), goCtx, e.dagPB, kvRanges, e.ctx.GetSessionVars().DistSQLScanConcurrency, e.keepOrder, e.desc, getIsolationLevel(e.ctx.GetSessionVars()), e.priority)
	if err != nil {
		return errors.Trace(err)
	}
	e.result.Fetch(goCtx)
	return nil
}

// doRequestForDatums constructs kv ranges by Datums. It is used by index look up executor.
// Every lens for `datums` will always be one and must be type of int64.
func (e *TableReaderExecutor) doRequestForDatums(datums [][]types.Datum, goCtx goctx.Context) error {
	handles := make([]int64, 0, len(datums))
	for _, datum := range datums {
		handles = append(handles, datum[0].GetInt64())
	}
	return errors.Trace(e.doRequestForHandles(handles, goCtx))
}

// IndexReaderExecutor sends dag request and reads index data from kv layer.
type IndexReaderExecutor struct {
	asName    *model.CIStr
	table     table.Table
	index     *model.IndexInfo
	tableID   int64
	keepOrder bool
	desc      bool
	ranges    []*types.IndexRange
	dagPB     *tipb.DAGRequest
	ctx       context.Context
	schema    *expression.Schema

	// result returns one or more distsql.PartialResult and each PartialResult is returned by one region.
	result        distsql.SelectResult
	partialResult distsql.PartialResult
	// columns are only required by union scan.
	columns  []*model.ColumnInfo
	priority int
}

// Schema implements the Executor Schema interface.
func (e *IndexReaderExecutor) Schema() *expression.Schema {
	return e.schema
}

// Close implements the Executor Close interface.
func (e *IndexReaderExecutor) Close() error {
	err := closeAll(e.result, e.partialResult)
	e.result = nil
	e.partialResult = nil
	return errors.Trace(err)
}

// Next implements the Executor Next interface.
func (e *IndexReaderExecutor) Next() (*Row, error) {
	for {
		// Get partial result.
		if e.partialResult == nil {
			var err error
			e.partialResult, err = e.result.Next()
			if err != nil {
				return nil, errors.Trace(err)
			}
			if e.partialResult == nil {
				// Finished.
				return nil, nil
			}
		}
		// Get a row from partial result.
		h, rowData, err := e.partialResult.Next()
		if err != nil {
			return nil, errors.Trace(err)
		}
		if rowData == nil {
			// Finish the current partial result and get the next one.
			e.partialResult.Close()
			e.partialResult = nil
			continue
		}
		values := make([]types.Datum, e.schema.Len())
		err = codec.SetRawValues(rowData, values)
		if err != nil {
			return nil, errors.Trace(err)
		}
		err = decodeRawValues(values, e.schema, e.ctx.GetSessionVars().GetTimeZone())
		if err != nil {
			return nil, errors.Trace(err)
		}
		return resultRowToRow(e.table, h, values, e.asName), nil
	}
}

// Open implements the Executor Open interface.
func (e *IndexReaderExecutor) Open() error {
	fieldTypes := make([]*types.FieldType, len(e.index.Columns))
	for i, v := range e.index.Columns {
		fieldTypes[i] = &(e.table.Cols()[v.Offset].FieldType)
	}
	kvRanges, err := indexRangesToKVRanges(e.ctx.GetSessionVars().StmtCtx, e.tableID, e.index.ID, e.ranges, fieldTypes)
	if err != nil {
		return errors.Trace(err)
	}
	e.result, err = distsql.SelectDAG(e.ctx.GetClient(), e.ctx.GoCtx(), e.dagPB, kvRanges, e.ctx.GetSessionVars().DistSQLScanConcurrency, e.keepOrder, e.desc, getIsolationLevel(e.ctx.GetSessionVars()), e.priority)
	if err != nil {
		return errors.Trace(err)
	}
	e.result.Fetch(e.ctx.GoCtx())
	return nil
}

// doRequestForDatums constructs kv ranges by datums. It is used by index look up executor.
func (e *IndexReaderExecutor) doRequestForDatums(values [][]types.Datum, goCtx goctx.Context) error {
	kvRanges, err := indexValuesToKVRanges(e.tableID, e.index.ID, values)
	if err != nil {
		return errors.Trace(err)
	}
	e.result, err = distsql.SelectDAG(e.ctx.GetClient(), e.ctx.GoCtx(), e.dagPB, kvRanges, e.ctx.GetSessionVars().DistSQLScanConcurrency, e.keepOrder, e.desc, getIsolationLevel(e.ctx.GetSessionVars()), e.priority)
	if err != nil {
		return errors.Trace(err)
	}
	e.result.Fetch(goCtx)
	return nil
}

// IndexLookUpExecutor implements double read for index scan.
type IndexLookUpExecutor struct {
	asName    *model.CIStr
	table     table.Table
	index     *model.IndexInfo
	tableID   int64
	keepOrder bool
	desc      bool
	ranges    []*types.IndexRange
	dagPB     *tipb.DAGRequest
	ctx       context.Context
	schema    *expression.Schema

	// result returns one or more distsql.PartialResult.
	result distsql.SelectResult

	taskChan chan *lookupTableTask
	tasksErr error
	taskCurr *lookupTableTask

	tableRequest *tipb.DAGRequest
	// columns are only required by union scan.
<<<<<<< HEAD
	columns []*model.ColumnInfo

	// genValues is for calculating virtual generated columns.
	genValues map[int]expression.Expression
=======
	columns  []*model.ColumnInfo
	priority int
>>>>>>> 3243b46b
}

// Open implements the Executor Open interface.
func (e *IndexLookUpExecutor) Open() error {
	fieldTypes := make([]*types.FieldType, len(e.index.Columns))
	for i, v := range e.index.Columns {
		fieldTypes[i] = &(e.table.Cols()[v.Offset].FieldType)
	}
	kvRanges, err := indexRangesToKVRanges(e.ctx.GetSessionVars().StmtCtx, e.tableID, e.index.ID, e.ranges, fieldTypes)
	if err != nil {
		return errors.Trace(err)
	}
	e.result, err = distsql.SelectDAG(e.ctx.GetClient(), e.ctx.GoCtx(), e.dagPB, kvRanges, e.ctx.GetSessionVars().DistSQLScanConcurrency, e.keepOrder, e.desc, getIsolationLevel(e.ctx.GetSessionVars()), e.priority)
	if err != nil {
		return errors.Trace(err)
	}
	e.result.Fetch(e.ctx.GoCtx())

	// Use a background goroutine to fetch index and put the result in e.taskChan.
	// e.taskChan serves as a pipeline, so fetching index and getting table data can
	// run concurrently.
	e.taskChan = make(chan *lookupTableTask, LookupTableTaskChannelSize)
	go e.fetchHandlesAndStartWorkers()
	return nil
}

// doRequestForDatums constructs kv ranges by datums. It is used by index look up executor.
func (e *IndexLookUpExecutor) doRequestForDatums(values [][]types.Datum, goCtx goctx.Context) error {
	kvRanges, err := indexValuesToKVRanges(e.tableID, e.index.ID, values)
	if err != nil {
		return errors.Trace(err)
	}
	e.result, err = distsql.SelectDAG(e.ctx.GetClient(), e.ctx.GoCtx(), e.dagPB, kvRanges, e.ctx.GetSessionVars().DistSQLScanConcurrency, e.keepOrder, e.desc, getIsolationLevel(e.ctx.GetSessionVars()), e.priority)
	if err != nil {
		return errors.Trace(err)
	}
	e.result.Fetch(goCtx)
	e.taskChan = make(chan *lookupTableTask, LookupTableTaskChannelSize)
	go e.fetchHandlesAndStartWorkers()
	return nil
}

// executeTask executes the table look up tasks. We will construct a table reader and send request by handles.
// Then we hold the returning rows and finish this task.
func (e *IndexLookUpExecutor) executeTask(task *lookupTableTask, goCtx goctx.Context) {
	var err error
	defer func() {
		task.doneCh <- errors.Trace(err)
	}()
	tableReader := &TableReaderExecutor{
		asName:    e.asName,
		table:     e.table,
		tableID:   e.tableID,
		dagPB:     e.tableRequest,
		schema:    e.schema,
		ctx:       e.ctx,
		genValues: e.genValues,
		columns:   e.columns,
	}
	err = tableReader.doRequestForHandles(task.handles, goCtx)
	if err != nil {
		return
	}
	for {
		var row *Row
		row, err = tableReader.Next()
		if err != nil || row == nil {
			break
		}
		task.rows = append(task.rows, row)
	}
	if e.keepOrder {
		// Restore the index order.
		sorter := &rowsSorter{order: task.indexOrder, rows: task.rows}
		if e.desc {
			sort.Sort(sort.Reverse(sorter))
		} else {
			sort.Sort(sorter)
		}
	}
}

func (e *IndexLookUpExecutor) pickAndExecTask(workCh <-chan *lookupTableTask, txnCtx goctx.Context) {
	childCtx, cancel := goctx.WithCancel(txnCtx)
	defer cancel()
	for {
		select {
		case task := <-workCh:
			if task == nil {
				return
			}
			e.executeTask(task, childCtx)
		case <-childCtx.Done():
			return
		}
	}
}

// fetchHandlesAndStartWorkers fetches a batch of handles from index data and builds the index lookup tasks.
// We initialize some workers to execute this tasks concurrently and put the task to taskCh by order.
func (e *IndexLookUpExecutor) fetchHandlesAndStartWorkers() {
	// The tasks in workCh will be consumed by workers. When all workers are busy, we should stop to push tasks to channel.
	// So its length is one.
	workCh := make(chan *lookupTableTask, 1)
	defer func() {
		close(workCh)
		close(e.taskChan)
	}()

	lookupConcurrencyLimit := e.ctx.GetSessionVars().IndexLookupConcurrency
	txnCtx := e.ctx.GoCtx()
	for i := 0; i < lookupConcurrencyLimit; i++ {
		go e.pickAndExecTask(workCh, txnCtx)
	}

	for {
		handles, finish, err := extractHandlesFromIndexResult(e.result)
		if err != nil || finish {
			e.tasksErr = errors.Trace(err)
			return
		}
		tasks := e.buildTableTasks(handles)
		for _, task := range tasks {
			select {
			case <-txnCtx.Done():
				return
			case workCh <- task:
			}
			e.taskChan <- task
		}
	}
}

func (e *IndexLookUpExecutor) buildTableTasks(handles []int64) []*lookupTableTask {
	// Build tasks with increasing batch size.
	var taskSizes []int
	total := len(handles)
	batchSize := e.ctx.GetSessionVars().IndexLookupSize
	for total > 0 {
		if batchSize > total {
			batchSize = total
		}
		taskSizes = append(taskSizes, batchSize)
		total -= batchSize
	}

	var indexOrder map[int64]int
	if e.keepOrder {
		// Save the index order.
		indexOrder = make(map[int64]int, len(handles))
		for i, h := range handles {
			indexOrder[h] = i
		}
	}

	tasks := make([]*lookupTableTask, len(taskSizes))
	for i, size := range taskSizes {
		task := &lookupTableTask{
			handles:    handles[:size],
			indexOrder: indexOrder,
		}
		task.doneCh = make(chan error, 1)
		handles = handles[size:]
		tasks[i] = task
	}
	return tasks
}

// Schema implements Exec Schema interface.
func (e *IndexLookUpExecutor) Schema() *expression.Schema {
	return e.schema
}

// Close implements Exec Close interface.
func (e *IndexLookUpExecutor) Close() error {
	// If this executor is closed once, we should not close it second time.
	if e.taskChan == nil {
		return nil
	}
	// TODO: It's better to notify fetchHandles to close instead of fetching all index handle.
	// Consume the task channel in case channel is full.
	for range e.taskChan {
	}
	e.taskChan = nil
	err := e.result.Close()
	e.result = nil
	return errors.Trace(err)
}

// Next implements Exec Next interface.
func (e *IndexLookUpExecutor) Next() (*Row, error) {
	for {
		if e.taskCurr == nil {
			taskCurr, ok := <-e.taskChan
			if !ok {
				return nil, e.tasksErr
			}
			e.taskCurr = taskCurr
		}
		row, err := e.taskCurr.getRow()
		if err != nil {
			return nil, errors.Trace(err)
		}
		if row != nil {
			return row, nil
		}
		e.taskCurr = nil
	}
}<|MERGE_RESOLUTION|>--- conflicted
+++ resolved
@@ -57,16 +57,14 @@
 	// result returns one or more distsql.PartialResult and each PartialResult is returned by one region.
 	result        distsql.SelectResult
 	partialResult distsql.PartialResult
-<<<<<<< HEAD
 
 	// aggregate indicates whether it contains Aggregation executors or not.
 	aggregate bool
 
 	// genValues is for calculating virtual generated columns.
 	genValues map[int]expression.Expression
-=======
-	priority      int
->>>>>>> 3243b46b
+
+	priority int
 }
 
 // Schema implements the Executor Schema interface.
@@ -287,16 +285,13 @@
 	taskCurr *lookupTableTask
 
 	tableRequest *tipb.DAGRequest
-	// columns are only required by union scan.
-<<<<<<< HEAD
+
 	columns []*model.ColumnInfo
 
 	// genValues is for calculating virtual generated columns.
 	genValues map[int]expression.Expression
-=======
-	columns  []*model.ColumnInfo
+
 	priority int
->>>>>>> 3243b46b
 }
 
 // Open implements the Executor Open interface.
