// Copyright 2017 PingCAP, Inc.
//
// Licensed under the Apache License, Version 2.0 (the "License");
// you may not use this file except in compliance with the License.
// You may obtain a copy of the License at
//
//     http://www.apache.org/licenses/LICENSE-2.0
//
// Unless required by applicable law or agreed to in writing, software
// distributed under the License is distributed on an "AS IS" BASIS,
// See the License for the specific language governing permissions and
// limitations under the License.

// We implement 6 CastAsXXFunctionClass for `cast` built-in functions.
// XX means the return type of the `cast` built-in functions.
// XX contains the following 6 types:
// Int, Decimal, Real, String, Time, Duration.

// We implement 6 CastYYAsXXSig built-in function signatures for every CastAsXXFunctionClass.
// builtinCastXXAsYYSig takes a argument of type XX and returns a value of type YY.

package expression

import (
	"math"
	"strconv"
	"strings"

	"github.com/juju/errors"
	"github.com/pingcap/tidb/ast"
	"github.com/pingcap/tidb/context"
	"github.com/pingcap/tidb/model"
	"github.com/pingcap/tidb/mysql"
	"github.com/pingcap/tidb/terror"
	"github.com/pingcap/tidb/util/charset"
	"github.com/pingcap/tidb/util/types"
	"github.com/pingcap/tidb/util/types/json"
	"github.com/pingcap/tipb/go-tipb"
)

var (
	_ functionClass = &castAsIntFunctionClass{}
	_ functionClass = &castAsRealFunctionClass{}
	_ functionClass = &castAsStringFunctionClass{}
	_ functionClass = &castAsDecimalFunctionClass{}
	_ functionClass = &castAsTimeFunctionClass{}
	_ functionClass = &castAsDurationFunctionClass{}
	_ functionClass = &castAsJSONFunctionClass{}
)

var (
	_ builtinFunc = &builtinCastIntAsIntSig{}
	_ builtinFunc = &builtinCastIntAsRealSig{}
	_ builtinFunc = &builtinCastIntAsStringSig{}
	_ builtinFunc = &builtinCastIntAsDecimalSig{}
	_ builtinFunc = &builtinCastIntAsTimeSig{}
	_ builtinFunc = &builtinCastIntAsDurationSig{}
	_ builtinFunc = &builtinCastIntAsJSONSig{}

	_ builtinFunc = &builtinCastRealAsIntSig{}
	_ builtinFunc = &builtinCastRealAsRealSig{}
	_ builtinFunc = &builtinCastRealAsStringSig{}
	_ builtinFunc = &builtinCastRealAsDecimalSig{}
	_ builtinFunc = &builtinCastRealAsTimeSig{}
	_ builtinFunc = &builtinCastRealAsDurationSig{}
	_ builtinFunc = &builtinCastRealAsJSONSig{}

	_ builtinFunc = &builtinCastDecimalAsIntSig{}
	_ builtinFunc = &builtinCastDecimalAsRealSig{}
	_ builtinFunc = &builtinCastDecimalAsStringSig{}
	_ builtinFunc = &builtinCastDecimalAsDecimalSig{}
	_ builtinFunc = &builtinCastDecimalAsTimeSig{}
	_ builtinFunc = &builtinCastDecimalAsDurationSig{}
	_ builtinFunc = &builtinCastDecimalAsJSONSig{}

	_ builtinFunc = &builtinCastStringAsIntSig{}
	_ builtinFunc = &builtinCastStringAsRealSig{}
	_ builtinFunc = &builtinCastStringAsStringSig{}
	_ builtinFunc = &builtinCastStringAsDecimalSig{}
	_ builtinFunc = &builtinCastStringAsTimeSig{}
	_ builtinFunc = &builtinCastStringAsDurationSig{}
	_ builtinFunc = &builtinCastStringAsJSONSig{}

	_ builtinFunc = &builtinCastTimeAsIntSig{}
	_ builtinFunc = &builtinCastTimeAsRealSig{}
	_ builtinFunc = &builtinCastTimeAsStringSig{}
	_ builtinFunc = &builtinCastTimeAsDecimalSig{}
	_ builtinFunc = &builtinCastTimeAsTimeSig{}
	_ builtinFunc = &builtinCastTimeAsDurationSig{}
	_ builtinFunc = &builtinCastTimeAsJSONSig{}

	_ builtinFunc = &builtinCastDurationAsIntSig{}
	_ builtinFunc = &builtinCastDurationAsRealSig{}
	_ builtinFunc = &builtinCastDurationAsStringSig{}
	_ builtinFunc = &builtinCastDurationAsDecimalSig{}
	_ builtinFunc = &builtinCastDurationAsTimeSig{}
	_ builtinFunc = &builtinCastDurationAsDurationSig{}
	_ builtinFunc = &builtinCastDurationAsJSONSig{}

	_ builtinFunc = &builtinCastJSONAsIntSig{}
	_ builtinFunc = &builtinCastJSONAsRealSig{}
	_ builtinFunc = &builtinCastJSONAsStringSig{}
	_ builtinFunc = &builtinCastJSONAsDecimalSig{}
	_ builtinFunc = &builtinCastJSONAsTimeSig{}
	_ builtinFunc = &builtinCastJSONAsDurationSig{}
	_ builtinFunc = &builtinCastJSONAsJSONSig{}
)

type castAsIntFunctionClass struct {
	baseFunctionClass

	tp *types.FieldType
}

func (c *castAsIntFunctionClass) getFunction(ctx context.Context, args []Expression) (sig builtinFunc, err error) {
	if err := c.verifyArgs(args); err != nil {
		return nil, errors.Trace(err)
	}
	bf := newBaseBuiltinFunc(ctx, args)
	bf.tp = c.tp
	if IsHybridType(args[0]) {
		sig = &builtinCastIntAsIntSig{bf}
		sig.setPbCode(tipb.ScalarFuncSig_CastIntAsInt)
		return sig.setSelf(sig), nil
	}
	argTp := args[0].GetType().EvalType()
	switch argTp {
	case types.ETInt:
		sig = &builtinCastIntAsIntSig{bf}
		sig.setPbCode(tipb.ScalarFuncSig_CastIntAsInt)
	case types.ETReal:
		sig = &builtinCastRealAsIntSig{bf}
		sig.setPbCode(tipb.ScalarFuncSig_CastRealAsInt)
	case types.ETDecimal:
		sig = &builtinCastDecimalAsIntSig{bf}
		sig.setPbCode(tipb.ScalarFuncSig_CastDecimalAsInt)
	case types.ETDatetime, types.ETTimestamp:
		sig = &builtinCastTimeAsIntSig{bf}
		sig.setPbCode(tipb.ScalarFuncSig_CastTimeAsInt)
	case types.ETDuration:
		sig = &builtinCastDurationAsIntSig{bf}
		sig.setPbCode(tipb.ScalarFuncSig_CastDurationAsInt)
	case types.ETJson:
		sig = &builtinCastJSONAsIntSig{bf}
		sig.setPbCode(tipb.ScalarFuncSig_CastJsonAsInt)
	case types.ETString:
		sig = &builtinCastStringAsIntSig{bf}
		sig.setPbCode(tipb.ScalarFuncSig_CastStringAsInt)
	default:
		panic("unsupported types.EvalType in castAsIntFunctionClass")
	}
	return sig.setSelf(sig), nil
}

type castAsRealFunctionClass struct {
	baseFunctionClass

	tp *types.FieldType
}

func (c *castAsRealFunctionClass) getFunction(ctx context.Context, args []Expression) (sig builtinFunc, err error) {
	if err := c.verifyArgs(args); err != nil {
		return nil, errors.Trace(err)
	}
	bf := newBaseBuiltinFunc(ctx, args)
	bf.tp = c.tp
	if IsHybridType(args[0]) {
		sig = &builtinCastRealAsRealSig{bf}
		sig.setPbCode(tipb.ScalarFuncSig_CastRealAsReal)
		return sig.setSelf(sig), nil
	}
	argTp := args[0].GetType().EvalType()
	switch argTp {
	case types.ETInt:
		sig = &builtinCastIntAsRealSig{bf}
		sig.setPbCode(tipb.ScalarFuncSig_CastIntAsReal)
	case types.ETReal:
		sig = &builtinCastRealAsRealSig{bf}
		sig.setPbCode(tipb.ScalarFuncSig_CastRealAsReal)
	case types.ETDecimal:
		sig = &builtinCastDecimalAsRealSig{bf}
		sig.setPbCode(tipb.ScalarFuncSig_CastDecimalAsReal)
	case types.ETDatetime, types.ETTimestamp:
		sig = &builtinCastTimeAsRealSig{bf}
		sig.setPbCode(tipb.ScalarFuncSig_CastTimeAsReal)
	case types.ETDuration:
		sig = &builtinCastDurationAsRealSig{bf}
		sig.setPbCode(tipb.ScalarFuncSig_CastDurationAsReal)
	case types.ETJson:
		sig = &builtinCastJSONAsRealSig{bf}
		sig.setPbCode(tipb.ScalarFuncSig_CastJsonAsReal)
	case types.ETString:
		sig = &builtinCastStringAsRealSig{bf}
		sig.setPbCode(tipb.ScalarFuncSig_CastStringAsReal)
	default:
		panic("unsupported types.EvalType in castAsRealFunctionClass")
	}
	return sig.setSelf(sig), nil
}

type castAsDecimalFunctionClass struct {
	baseFunctionClass

	tp *types.FieldType
}

func (c *castAsDecimalFunctionClass) getFunction(ctx context.Context, args []Expression) (sig builtinFunc, err error) {
	if err := c.verifyArgs(args); err != nil {
		return nil, errors.Trace(err)
	}
	bf := newBaseBuiltinFunc(ctx, args)
	bf.tp = c.tp
	if IsHybridType(args[0]) {
		sig = &builtinCastDecimalAsDecimalSig{bf}
		sig.setPbCode(tipb.ScalarFuncSig_CastDecimalAsDecimal)
		return sig.setSelf(sig), nil
	}
	argTp := args[0].GetType().EvalType()
	switch argTp {
	case types.ETInt:
		sig = &builtinCastIntAsDecimalSig{bf}
		sig.setPbCode(tipb.ScalarFuncSig_CastIntAsDecimal)
	case types.ETReal:
		sig = &builtinCastRealAsDecimalSig{bf}
		sig.setPbCode(tipb.ScalarFuncSig_CastRealAsDecimal)
	case types.ETDecimal:
		sig = &builtinCastDecimalAsDecimalSig{bf}
		sig.setPbCode(tipb.ScalarFuncSig_CastDecimalAsDecimal)
	case types.ETDatetime, types.ETTimestamp:
		sig = &builtinCastTimeAsDecimalSig{bf}
		sig.setPbCode(tipb.ScalarFuncSig_CastTimeAsDecimal)
	case types.ETDuration:
		sig = &builtinCastDurationAsDecimalSig{bf}
		sig.setPbCode(tipb.ScalarFuncSig_CastDurationAsDecimal)
	case types.ETJson:
		sig = &builtinCastJSONAsDecimalSig{bf}
		sig.setPbCode(tipb.ScalarFuncSig_CastJsonAsDecimal)
	case types.ETString:
		sig = &builtinCastStringAsDecimalSig{bf}
		sig.setPbCode(tipb.ScalarFuncSig_CastStringAsDecimal)
	default:
		panic("unsupported types.EvalType in castAsDecimalFunctionClass")
	}
	return sig.setSelf(sig), nil
}

type castAsStringFunctionClass struct {
	baseFunctionClass

	tp *types.FieldType
}

func (c *castAsStringFunctionClass) getFunction(ctx context.Context, args []Expression) (sig builtinFunc, err error) {
	if err := c.verifyArgs(args); err != nil {
		return nil, errors.Trace(err)
	}
	bf := newBaseBuiltinFunc(ctx, args)
	bf.tp = c.tp
	if IsHybridType(args[0]) {
		sig = &builtinCastStringAsStringSig{bf}
		sig.setPbCode(tipb.ScalarFuncSig_CastStringAsString)
		return sig.setSelf(sig), nil
	}
	argTp := args[0].GetType().EvalType()
	switch argTp {
	case types.ETInt:
		sig = &builtinCastIntAsStringSig{bf}
		sig.setPbCode(tipb.ScalarFuncSig_CastIntAsString)
	case types.ETReal:
		sig = &builtinCastRealAsStringSig{bf}
		sig.setPbCode(tipb.ScalarFuncSig_CastRealAsString)
	case types.ETDecimal:
		sig = &builtinCastDecimalAsStringSig{bf}
		sig.setPbCode(tipb.ScalarFuncSig_CastDecimalAsString)
	case types.ETDatetime, types.ETTimestamp:
		sig = &builtinCastTimeAsStringSig{bf}
		sig.setPbCode(tipb.ScalarFuncSig_CastTimeAsString)
	case types.ETDuration:
		sig = &builtinCastDurationAsStringSig{bf}
		sig.setPbCode(tipb.ScalarFuncSig_CastDurationAsString)
	case types.ETJson:
		sig = &builtinCastJSONAsStringSig{bf}
		sig.setPbCode(tipb.ScalarFuncSig_CastJsonAsString)
	case types.ETString:
		sig = &builtinCastStringAsStringSig{bf}
		sig.setPbCode(tipb.ScalarFuncSig_CastStringAsString)
	default:
		panic("unsupported types.EvalType in castAsStringFunctionClass")
	}
	return sig.setSelf(sig), nil
}

type castAsTimeFunctionClass struct {
	baseFunctionClass

	tp *types.FieldType
}

func (c *castAsTimeFunctionClass) getFunction(ctx context.Context, args []Expression) (sig builtinFunc, err error) {
	if err := c.verifyArgs(args); err != nil {
		return nil, errors.Trace(err)
	}
	bf := newBaseBuiltinFunc(ctx, args)
	bf.tp = c.tp
	if IsHybridType(args[0]) {
		sig = &builtinCastTimeAsTimeSig{bf}
		sig.setPbCode(tipb.ScalarFuncSig_CastTimeAsTime)
		return sig.setSelf(sig), nil
	}
	argTp := args[0].GetType().EvalType()
	switch argTp {
	case types.ETInt:
		sig = &builtinCastIntAsTimeSig{bf}
		sig.setPbCode(tipb.ScalarFuncSig_CastIntAsTime)
	case types.ETReal:
		sig = &builtinCastRealAsTimeSig{bf}
		sig.setPbCode(tipb.ScalarFuncSig_CastRealAsTime)
	case types.ETDecimal:
		sig = &builtinCastDecimalAsTimeSig{bf}
		sig.setPbCode(tipb.ScalarFuncSig_CastDecimalAsTime)
	case types.ETDatetime, types.ETTimestamp:
		sig = &builtinCastTimeAsTimeSig{bf}
		sig.setPbCode(tipb.ScalarFuncSig_CastTimeAsTime)
	case types.ETDuration:
		sig = &builtinCastDurationAsTimeSig{bf}
		sig.setPbCode(tipb.ScalarFuncSig_CastDurationAsTime)
	case types.ETJson:
		sig = &builtinCastJSONAsTimeSig{bf}
		sig.setPbCode(tipb.ScalarFuncSig_CastJsonAsTime)
	case types.ETString:
		sig = &builtinCastStringAsTimeSig{bf}
		sig.setPbCode(tipb.ScalarFuncSig_CastStringAsTime)
	default:
		panic("unsupported types.EvalType in castAsTimeFunctionClass")
	}
	return sig.setSelf(sig), nil
}

type castAsDurationFunctionClass struct {
	baseFunctionClass

	tp *types.FieldType
}

func (c *castAsDurationFunctionClass) getFunction(ctx context.Context, args []Expression) (sig builtinFunc, err error) {
	if err := c.verifyArgs(args); err != nil {
		return nil, errors.Trace(err)
	}
	bf := newBaseBuiltinFunc(ctx, args)
	bf.tp = c.tp
	if IsHybridType(args[0]) {
		sig = &builtinCastDurationAsDurationSig{bf}
		sig.setPbCode(tipb.ScalarFuncSig_CastDurationAsDuration)
		return sig.setSelf(sig), nil
	}
	argTp := args[0].GetType().EvalType()
	switch argTp {
	case types.ETInt:
		sig = &builtinCastIntAsDurationSig{bf}
		sig.setPbCode(tipb.ScalarFuncSig_CastIntAsDuration)
	case types.ETReal:
		sig = &builtinCastRealAsDurationSig{bf}
		sig.setPbCode(tipb.ScalarFuncSig_CastRealAsDuration)
	case types.ETDecimal:
		sig = &builtinCastDecimalAsDurationSig{bf}
		sig.setPbCode(tipb.ScalarFuncSig_CastDecimalAsDuration)
	case types.ETDatetime, types.ETTimestamp:
		sig = &builtinCastTimeAsDurationSig{bf}
		sig.setPbCode(tipb.ScalarFuncSig_CastTimeAsDuration)
	case types.ETDuration:
		sig = &builtinCastDurationAsDurationSig{bf}
		sig.setPbCode(tipb.ScalarFuncSig_CastDurationAsDuration)
	case types.ETJson:
		sig = &builtinCastJSONAsDurationSig{bf}
		sig.setPbCode(tipb.ScalarFuncSig_CastJsonAsDuration)
	case types.ETString:
		sig = &builtinCastStringAsDurationSig{bf}
		sig.setPbCode(tipb.ScalarFuncSig_CastStringAsDuration)
	default:
		panic("unsupported types.EvalType in castAsDurationFunctionClass")
	}
	return sig.setSelf(sig), nil
}

type castAsJSONFunctionClass struct {
	baseFunctionClass

	tp *types.FieldType
}

func (c *castAsJSONFunctionClass) getFunction(ctx context.Context, args []Expression) (sig builtinFunc, err error) {
	if err := c.verifyArgs(args); err != nil {
		return nil, errors.Trace(err)
	}
	bf := newBaseBuiltinFunc(ctx, args)
	bf.tp = c.tp
	if IsHybridType(args[0]) {
		sig = &builtinCastJSONAsJSONSig{bf}
		sig.setPbCode(tipb.ScalarFuncSig_CastJsonAsJson)
		return sig.setSelf(sig), nil
	}
	argTp := args[0].GetType().EvalType()
	switch argTp {
	case types.ETInt:
		sig = &builtinCastIntAsJSONSig{bf}
		sig.setPbCode(tipb.ScalarFuncSig_CastIntAsJson)
	case types.ETReal:
		sig = &builtinCastRealAsJSONSig{bf}
		sig.setPbCode(tipb.ScalarFuncSig_CastRealAsJson)
	case types.ETDecimal:
		sig = &builtinCastDecimalAsJSONSig{bf}
		sig.setPbCode(tipb.ScalarFuncSig_CastDecimalAsJson)
	case types.ETDatetime, types.ETTimestamp:
		sig = &builtinCastTimeAsJSONSig{bf}
		sig.setPbCode(tipb.ScalarFuncSig_CastTimeAsJson)
	case types.ETDuration:
		sig = &builtinCastDurationAsJSONSig{bf}
		sig.setPbCode(tipb.ScalarFuncSig_CastDurationAsJson)
	case types.ETJson:
		sig = &builtinCastJSONAsJSONSig{bf}
		sig.setPbCode(tipb.ScalarFuncSig_CastJsonAsJson)
	case types.ETString:
		sig = &builtinCastStringAsJSONSig{bf}
		sig.setPbCode(tipb.ScalarFuncSig_CastStringAsJson)
	default:
		panic("unsupported types.EvalType in castAsJSONFunctionClass")
	}
	return sig.setSelf(sig), nil
}

type builtinCastIntAsIntSig struct {
	baseBuiltinFunc
}

func (b *builtinCastIntAsIntSig) evalInt(row []types.Datum) (res int64, isNull bool, err error) {
	return b.args[0].EvalInt(row, b.getCtx().GetSessionVars().StmtCtx)
}

type builtinCastIntAsRealSig struct {
	baseBuiltinFunc
}

func (b *builtinCastIntAsRealSig) evalReal(row []types.Datum) (res float64, isNull bool, err error) {
	val, isNull, err := b.args[0].EvalInt(row, b.getCtx().GetSessionVars().StmtCtx)
	if isNull || err != nil {
		return res, isNull, errors.Trace(err)
	}
	if !mysql.HasUnsignedFlag(b.args[0].GetType().Flag) {
		res = float64(val)
	} else {
		var uVal uint64
		uVal, err = types.ConvertIntToUint(val, types.UnsignedUpperBound[mysql.TypeLonglong], mysql.TypeLonglong)
		res = float64(uVal)
	}
	return res, false, errors.Trace(err)
}

type builtinCastIntAsDecimalSig struct {
	baseBuiltinFunc
}

func (b *builtinCastIntAsDecimalSig) evalDecimal(row []types.Datum) (res *types.MyDecimal, isNull bool, err error) {
	sc := b.getCtx().GetSessionVars().StmtCtx
	val, isNull, err := b.args[0].EvalInt(row, sc)
	if isNull || err != nil {
		return res, isNull, errors.Trace(err)
	}
	if !mysql.HasUnsignedFlag(b.args[0].GetType().Flag) {
		res = types.NewDecFromInt(val)
	} else {
		var uVal uint64
		uVal, err = types.ConvertIntToUint(val, types.UnsignedUpperBound[mysql.TypeLonglong], mysql.TypeLonglong)
		if err != nil {
			return res, false, errors.Trace(err)
		}
		res = types.NewDecFromUint(uVal)
	}
	res, err = types.ProduceDecWithSpecifiedTp(res, b.tp, sc)
	return res, isNull, errors.Trace(err)
}

type builtinCastIntAsStringSig struct {
	baseBuiltinFunc
}

func (b *builtinCastIntAsStringSig) evalString(row []types.Datum) (res string, isNull bool, err error) {
	sc := b.getCtx().GetSessionVars().StmtCtx
	val, isNull, err := b.args[0].EvalInt(row, sc)
	if isNull || err != nil {
		return res, isNull, errors.Trace(err)
	}
	if !mysql.HasUnsignedFlag(b.args[0].GetType().Flag) {
		res = strconv.FormatInt(val, 10)
	} else {
		var uVal uint64
		uVal, err = types.ConvertIntToUint(val, types.UnsignedUpperBound[mysql.TypeLonglong], mysql.TypeLonglong)
		if err != nil {
			return res, false, errors.Trace(err)
		}
		res = strconv.FormatUint(uVal, 10)
	}
	res, err = types.ProduceStrWithSpecifiedTp(res, b.tp, sc)
	return res, false, errors.Trace(err)
}

type builtinCastIntAsTimeSig struct {
	baseBuiltinFunc
}

func (b *builtinCastIntAsTimeSig) evalTime(row []types.Datum) (res types.Time, isNull bool, err error) {
	sc := b.getCtx().GetSessionVars().StmtCtx
	val, isNull, err := b.args[0].EvalInt(row, sc)
	if isNull || err != nil {
		return res, isNull, errors.Trace(err)
	}
<<<<<<< HEAD
	res, err = types.ParseTime(sc, strconv.FormatInt(val, 10), b.tp.Tp, b.tp.Decimal)
=======
	res, err = types.ParseTimeFromNum(val, b.tp.Tp, b.tp.Decimal)
>>>>>>> a7aaa64c
	if b.tp.Tp == mysql.TypeDate {
		// Truncate hh:mm:ss part if the type is Date.
		res.Time = types.FromDate(res.Time.Year(), res.Time.Month(), res.Time.Day(), 0, 0, 0, 0)
	}
	res.TimeZone = sc.TimeZone
	return res, false, errors.Trace(err)
}

type builtinCastIntAsDurationSig struct {
	baseBuiltinFunc
}

func (b *builtinCastIntAsDurationSig) evalDuration(row []types.Datum) (res types.Duration, isNull bool, err error) {
	sc := b.getCtx().GetSessionVars().StmtCtx
	val, isNull, err := b.args[0].EvalInt(row, sc)
	if isNull || err != nil {
		return res, isNull, errors.Trace(err)
	}
	t, err := types.NumberToDuration(val, b.tp.Decimal)
	if err != nil {
		if types.ErrOverflow.Equal(err) {
			err = sc.HandleOverflow(err, err)
		}
		return res, true, errors.Trace(err)
	}

	res, err = t.ConvertToDuration()
	return res, false, errors.Trace(err)
}

type builtinCastIntAsJSONSig struct {
	baseBuiltinFunc
}

func (b *builtinCastIntAsJSONSig) evalJSON(row []types.Datum) (res json.JSON, isNull bool, err error) {
	val, isNull, err := b.args[0].EvalInt(row, b.getCtx().GetSessionVars().StmtCtx)
	if isNull || err != nil {
		return res, isNull, errors.Trace(err)
	}
	if mysql.HasIsBooleanFlag(b.args[0].GetType().Flag) {
		res = json.CreateJSON(val != 0)
	} else if mysql.HasUnsignedFlag(b.args[0].GetType().Flag) {
		res = json.CreateJSON(uint64(val))
	} else {
		res = json.CreateJSON(val)
	}
	return res, false, nil
}

type builtinCastRealAsJSONSig struct {
	baseBuiltinFunc
}

func (b *builtinCastRealAsJSONSig) evalJSON(row []types.Datum) (res json.JSON, isNull bool, err error) {
	val, isNull, err := b.args[0].EvalReal(row, b.getCtx().GetSessionVars().StmtCtx)
	// FIXME: `select json_type(cast(1111.11 as json))` should return `DECIMAL`, we return `DOUBLE` now.
	return json.CreateJSON(val), isNull, errors.Trace(err)
}

type builtinCastDecimalAsJSONSig struct {
	baseBuiltinFunc
}

func (b *builtinCastDecimalAsJSONSig) evalJSON(row []types.Datum) (json.JSON, bool, error) {
	val, isNull, err := b.args[0].EvalDecimal(row, b.getCtx().GetSessionVars().StmtCtx)
	if isNull || err != nil {
		return json.JSON{}, true, errors.Trace(err)
	}
	// FIXME: `select json_type(cast(1111.11 as json))` should return `DECIMAL`, we return `DOUBLE` now.
	f64, err := val.ToFloat64()
	if err != nil {
		return json.JSON{}, true, errors.Trace(err)
	}
	return json.CreateJSON(f64), isNull, errors.Trace(err)
}

type builtinCastStringAsJSONSig struct {
	baseBuiltinFunc
}

func (b *builtinCastStringAsJSONSig) evalJSON(row []types.Datum) (res json.JSON, isNull bool, err error) {
	val, isNull, err := b.args[0].EvalString(row, b.getCtx().GetSessionVars().StmtCtx)
	if isNull || err != nil {
		return res, isNull, errors.Trace(err)
	}
	if mysql.HasParseToJSONFlag(b.tp.Flag) {
		res, err = json.ParseFromString(val)
	} else {
		res = json.CreateJSON(val)
	}
	return res, false, errors.Trace(err)
}

type builtinCastDurationAsJSONSig struct {
	baseBuiltinFunc
}

func (b *builtinCastDurationAsJSONSig) evalJSON(row []types.Datum) (res json.JSON, isNull bool, err error) {
	val, isNull, err := b.args[0].EvalDuration(row, b.getCtx().GetSessionVars().StmtCtx)
	if isNull || err != nil {
		return res, isNull, errors.Trace(err)
	}
	val.Fsp = types.MaxFsp
	return json.CreateJSON(val.String()), false, nil
}

type builtinCastTimeAsJSONSig struct {
	baseBuiltinFunc
}

func (b *builtinCastTimeAsJSONSig) evalJSON(row []types.Datum) (res json.JSON, isNull bool, err error) {
	val, isNull, err := b.args[0].EvalTime(row, b.getCtx().GetSessionVars().StmtCtx)
	if isNull || err != nil {
		return res, isNull, errors.Trace(err)
	}
	if val.Type == mysql.TypeDatetime || val.Type == mysql.TypeTimestamp {
		val.Fsp = types.MaxFsp
	}
	return json.CreateJSON(val.String()), false, nil
}

type builtinCastRealAsRealSig struct {
	baseBuiltinFunc
}

func (b *builtinCastRealAsRealSig) evalReal(row []types.Datum) (res float64, isNull bool, err error) {
	return b.args[0].EvalReal(row, b.getCtx().GetSessionVars().StmtCtx)
}

type builtinCastRealAsIntSig struct {
	baseBuiltinFunc
}

func (b *builtinCastRealAsIntSig) evalInt(row []types.Datum) (res int64, isNull bool, err error) {
	val, isNull, err := b.args[0].EvalReal(row, b.getCtx().GetSessionVars().StmtCtx)
	if isNull || err != nil {
		return res, isNull, errors.Trace(err)
	}
	sc := b.ctx.GetSessionVars().StmtCtx
	if !mysql.HasUnsignedFlag(b.tp.Flag) {
		res, err = types.ConvertFloatToInt(sc, val, types.SignedLowerBound[mysql.TypeLonglong], types.SignedUpperBound[mysql.TypeLonglong], mysql.TypeDouble)
	} else {
		var uintVal uint64
		uintVal, err = types.ConvertFloatToUint(sc, val, types.UnsignedUpperBound[mysql.TypeLonglong], mysql.TypeDouble)
		res = int64(uintVal)
	}
	return res, isNull, errors.Trace(err)
}

type builtinCastRealAsDecimalSig struct {
	baseBuiltinFunc
}

func (b *builtinCastRealAsDecimalSig) evalDecimal(row []types.Datum) (res *types.MyDecimal, isNull bool, err error) {
	sc := b.getCtx().GetSessionVars().StmtCtx
	val, isNull, err := b.args[0].EvalReal(row, sc)
	if isNull || err != nil {
		return res, isNull, errors.Trace(err)
	}
	res = new(types.MyDecimal)
	err = res.FromFloat64(val)
	if err != nil {
		return res, false, errors.Trace(err)
	}
	res, err = types.ProduceDecWithSpecifiedTp(res, b.tp, sc)
	return res, false, errors.Trace(err)
}

type builtinCastRealAsStringSig struct {
	baseBuiltinFunc
}

func (b *builtinCastRealAsStringSig) evalString(row []types.Datum) (res string, isNull bool, err error) {
	sc := b.getCtx().GetSessionVars().StmtCtx
	val, isNull, err := b.args[0].EvalReal(row, sc)
	if isNull || err != nil {
		return res, isNull, errors.Trace(err)
	}
	res, err = types.ProduceStrWithSpecifiedTp(strconv.FormatFloat(val, 'f', -1, 64), b.tp, sc)
	return res, isNull, errors.Trace(err)
}

type builtinCastRealAsTimeSig struct {
	baseBuiltinFunc
}

func (b *builtinCastRealAsTimeSig) evalTime(row []types.Datum) (types.Time, bool, error) {
	sc := b.getCtx().GetSessionVars().StmtCtx
	val, isNull, err := b.args[0].EvalReal(row, sc)
<<<<<<< HEAD
	res, err = types.ParseTime(sc, strconv.FormatFloat(val, 'f', -1, 64), b.tp.Tp, b.tp.Decimal)
=======
	if isNull || err != nil {
		return types.Time{}, true, errors.Trace(err)
	}
	res, err := types.ParseTime(strconv.FormatFloat(val, 'f', -1, 64), b.tp.Tp, b.tp.Decimal)
	if err != nil {
		return types.Time{}, true, errors.Trace(err)
	}
>>>>>>> a7aaa64c
	if b.tp.Tp == mysql.TypeDate {
		// Truncate hh:mm:ss part if the type is Date.
		res.Time = types.FromDate(res.Time.Year(), res.Time.Month(), res.Time.Day(), 0, 0, 0, 0)
	}
	res.TimeZone = sc.TimeZone
	return res, false, nil
}

type builtinCastRealAsDurationSig struct {
	baseBuiltinFunc
}

func (b *builtinCastRealAsDurationSig) evalDuration(row []types.Datum) (res types.Duration, isNull bool, err error) {
	sc := b.getCtx().GetSessionVars().StmtCtx
	val, isNull, err := b.args[0].EvalReal(row, sc)
	if isNull || err != nil {
		return res, isNull, errors.Trace(err)
	}
	res, err = types.ParseDuration(strconv.FormatFloat(val, 'f', -1, 64), b.tp.Decimal)
	return res, false, errors.Trace(err)
}

type builtinCastDecimalAsDecimalSig struct {
	baseBuiltinFunc
}

func (b *builtinCastDecimalAsDecimalSig) evalDecimal(row []types.Datum) (res *types.MyDecimal, isNull bool, err error) {
	sc := b.getCtx().GetSessionVars().StmtCtx
	res, isNull, err = b.args[0].EvalDecimal(row, sc)
	if isNull || err != nil {
		return res, isNull, errors.Trace(err)
	}
	res, err = types.ProduceDecWithSpecifiedTp(res, b.tp, sc)
	return res, false, errors.Trace(err)
}

type builtinCastDecimalAsIntSig struct {
	baseBuiltinFunc
}

func (b *builtinCastDecimalAsIntSig) evalInt(row []types.Datum) (res int64, isNull bool, err error) {
	sc := b.getCtx().GetSessionVars().StmtCtx
	val, isNull, err := b.args[0].EvalDecimal(row, sc)
	if isNull || err != nil {
		return res, isNull, errors.Trace(err)
	}

	// Round is needed for both unsigned and signed.
	var to types.MyDecimal
	err = val.Round(&to, 0, types.ModeHalfEven)
	if err != nil {
		return 0, true, errors.Trace(err)
	}

	if mysql.HasUnsignedFlag(b.tp.Flag) {
		var uintRes uint64
		uintRes, err = to.ToUint()
		res = int64(uintRes)
	} else {
		res, err = to.ToInt()
	}

	if types.ErrOverflow.Equal(err) {
		warnErr := types.ErrTruncatedWrongVal.GenByArgs("DECIMAL", val)
		err = sc.HandleOverflow(err, warnErr)
	}

	return res, false, errors.Trace(err)
}

type builtinCastDecimalAsStringSig struct {
	baseBuiltinFunc
}

func (b *builtinCastDecimalAsStringSig) evalString(row []types.Datum) (res string, isNull bool, err error) {
	sc := b.getCtx().GetSessionVars().StmtCtx
	val, isNull, err := b.args[0].EvalDecimal(row, sc)
	if isNull || err != nil {
		return res, isNull, errors.Trace(err)
	}
	res, err = types.ProduceStrWithSpecifiedTp(string(val.ToString()), b.tp, sc)
	return res, false, errors.Trace(err)
}

type builtinCastDecimalAsRealSig struct {
	baseBuiltinFunc
}

func (b *builtinCastDecimalAsRealSig) evalReal(row []types.Datum) (res float64, isNull bool, err error) {
	val, isNull, err := b.args[0].EvalDecimal(row, b.getCtx().GetSessionVars().StmtCtx)
	if isNull || err != nil {
		return res, isNull, errors.Trace(err)
	}
	res, err = val.ToFloat64()
	return res, false, errors.Trace(err)
}

type builtinCastDecimalAsTimeSig struct {
	baseBuiltinFunc
}

func (b *builtinCastDecimalAsTimeSig) evalTime(row []types.Datum) (res types.Time, isNull bool, err error) {
	sc := b.getCtx().GetSessionVars().StmtCtx
	val, isNull, err := b.args[0].EvalDecimal(row, sc)
	if isNull || err != nil {
		return res, isNull, errors.Trace(err)
	}
	res, err = types.ParseTime(sc, string(val.ToString()), b.tp.Tp, b.tp.Decimal)
	if b.tp.Tp == mysql.TypeDate {
		// Truncate hh:mm:ss part if the type is Date.
		res.Time = types.FromDate(res.Time.Year(), res.Time.Month(), res.Time.Day(), 0, 0, 0, 0)
	}
	res.TimeZone = sc.TimeZone
	return res, false, errors.Trace(err)
}

type builtinCastDecimalAsDurationSig struct {
	baseBuiltinFunc
}

func (b *builtinCastDecimalAsDurationSig) evalDuration(row []types.Datum) (res types.Duration, isNull bool, err error) {
	sc := b.getCtx().GetSessionVars().StmtCtx
	val, isNull, err := b.args[0].EvalDecimal(row, sc)
	if isNull || err != nil {
		return res, false, errors.Trace(err)
	}
	res, err = types.ParseDuration(string(val.ToString()), b.tp.Decimal)
	return res, false, errors.Trace(err)
}

type builtinCastStringAsStringSig struct {
	baseBuiltinFunc
}

func (b *builtinCastStringAsStringSig) evalString(row []types.Datum) (res string, isNull bool, err error) {
	sc := b.getCtx().GetSessionVars().StmtCtx
	res, isNull, err = b.args[0].EvalString(row, sc)
	if isNull || err != nil {
		return res, isNull, errors.Trace(err)
	}
	res, err = types.ProduceStrWithSpecifiedTp(res, b.tp, sc)
	return res, false, errors.Trace(err)
}

type builtinCastStringAsIntSig struct {
	baseBuiltinFunc
}

// handleOverflow handles the overflow caused by cast string as int,
// see https://dev.mysql.com/doc/refman/5.7/en/out-of-range-and-overflow.html.
// When an out-of-range value is assigned to an integer column, MySQL stores the value representing the corresponding endpoint of the column data type range. If it is in select statement, it will return the
// endpoint value with a warning.
func (b *builtinCastStringAsIntSig) handleOverflow(origRes int64, origStr string, origErr error, isNegative bool) (res int64, err error) {
	res, err = origRes, origErr
	if err == nil {
		return
	}

	sc := b.getCtx().GetSessionVars().StmtCtx
	if sc.InSelectStmt && types.ErrOverflow.Equal(origErr) {
		if isNegative {
			res = math.MinInt64
		} else {
			uval := uint64(math.MaxUint64)
			res = int64(uval)
		}
		warnErr := types.ErrTruncatedWrongVal.GenByArgs("INTEGER", origStr)
		err = sc.HandleOverflow(origErr, warnErr)
	}
	return
}

func (b *builtinCastStringAsIntSig) evalInt(row []types.Datum) (res int64, isNull bool, err error) {
	sc := b.getCtx().GetSessionVars().StmtCtx
	if IsHybridType(b.args[0]) {
		return b.args[0].EvalInt(row, sc)
	}
	val, isNull, err := b.args[0].EvalString(row, b.getCtx().GetSessionVars().StmtCtx)
	if isNull || err != nil {
		return res, isNull, errors.Trace(err)
	}

	val = strings.TrimSpace(val)
	isNegative := false
	if len(val) > 1 && val[0] == '-' { // negative number
		isNegative = true
	}

	var ures uint64
	if isNegative {
		res, err = types.StrToInt(sc, val)
		if err == nil {
			// If overflow, don't append this warnings
			sc.AppendWarning(types.ErrCastNegIntAsUnsigned)
		}
	} else {
		ures, err = types.StrToUint(sc, val)
		res = int64(ures)

		if err == nil && !mysql.HasUnsignedFlag(b.tp.Flag) && ures > uint64(math.MaxInt64) {
			sc.AppendWarning(types.ErrCastAsSignedOverflow)
		}
	}

	res, err = b.handleOverflow(res, val, err, isNegative)
	return res, false, errors.Trace(err)
}

type builtinCastStringAsRealSig struct {
	baseBuiltinFunc
}

func (b *builtinCastStringAsRealSig) evalReal(row []types.Datum) (res float64, isNull bool, err error) {
	sc := b.getCtx().GetSessionVars().StmtCtx
	if IsHybridType(b.args[0]) {
		return b.args[0].EvalReal(row, sc)
	}
	val, isNull, err := b.args[0].EvalString(row, sc)
	if isNull || err != nil {
		return res, isNull, errors.Trace(err)
	}
	res, err = types.StrToFloat(sc, val)
	if err != nil {
		return 0, false, errors.Trace(err)
	}
	res, err = types.ProduceFloatWithSpecifiedTp(res, b.tp, sc)
	return res, false, errors.Trace(err)
}

type builtinCastStringAsDecimalSig struct {
	baseBuiltinFunc
}

func (b *builtinCastStringAsDecimalSig) evalDecimal(row []types.Datum) (res *types.MyDecimal, isNull bool, err error) {
	sc := b.getCtx().GetSessionVars().StmtCtx
	if IsHybridType(b.args[0]) {
		return b.args[0].EvalDecimal(row, sc)
	}
	val, isNull, err := b.args[0].EvalString(row, sc)
	if isNull || err != nil {
		return res, isNull, errors.Trace(err)
	}
	res = new(types.MyDecimal)
	err = sc.HandleTruncate(res.FromString([]byte(val)))
	if err != nil {
		return res, false, errors.Trace(err)
	}
	res, err = types.ProduceDecWithSpecifiedTp(res, b.tp, sc)
	return res, false, errors.Trace(err)
}

type builtinCastStringAsTimeSig struct {
	baseBuiltinFunc
}

func (b *builtinCastStringAsTimeSig) evalTime(row []types.Datum) (res types.Time, isNull bool, err error) {
	sc := b.getCtx().GetSessionVars().StmtCtx
	val, isNull, err := b.args[0].EvalString(row, sc)
	if isNull || err != nil {
		return res, isNull, errors.Trace(err)
	}
	res, err = types.ParseTime(sc, val, b.tp.Tp, b.tp.Decimal)
	if b.tp.Tp == mysql.TypeDate {
		// Truncate hh:mm:ss part if the type is Date.
		res.Time = types.FromDate(res.Time.Year(), res.Time.Month(), res.Time.Day(), 0, 0, 0, 0)
	}
	res.TimeZone = sc.TimeZone
	return res, false, errors.Trace(err)
}

type builtinCastStringAsDurationSig struct {
	baseBuiltinFunc
}

func (b *builtinCastStringAsDurationSig) evalDuration(row []types.Datum) (res types.Duration, isNull bool, err error) {
	sc := b.getCtx().GetSessionVars().StmtCtx
	val, isNull, err := b.args[0].EvalString(row, sc)
	if isNull || err != nil {
		return res, isNull, errors.Trace(err)
	}
	res, err = types.ParseDuration(val, b.tp.Decimal)
	if types.ErrTruncatedWrongVal.Equal(err) {
		err = sc.HandleTruncate(err)
	}
	return res, false, errors.Trace(err)
}

type builtinCastTimeAsTimeSig struct {
	baseBuiltinFunc
}

func (b *builtinCastTimeAsTimeSig) evalTime(row []types.Datum) (res types.Time, isNull bool, err error) {
	sc := b.getCtx().GetSessionVars().StmtCtx
	res, isNull, err = b.args[0].EvalTime(row, sc)
	if isNull || err != nil {
		return res, isNull, errors.Trace(err)
	}

	if res, err = res.Convert(sc, b.tp.Tp); err != nil {
		return res, true, errors.Trace(err)
	}
	res, err = res.RoundFrac(b.tp.Decimal)
	if b.tp.Tp == mysql.TypeDate {
		// Truncate hh:mm:ss part if the type is Date.
		res.Time = types.FromDate(res.Time.Year(), res.Time.Month(), res.Time.Day(), 0, 0, 0, 0)
		res.Type = b.tp.Tp
	}
	res.TimeZone = sc.TimeZone
	return res, false, errors.Trace(err)
}

type builtinCastTimeAsIntSig struct {
	baseBuiltinFunc
}

func (b *builtinCastTimeAsIntSig) evalInt(row []types.Datum) (res int64, isNull bool, err error) {
	val, isNull, err := b.args[0].EvalTime(row, b.getCtx().GetSessionVars().StmtCtx)
	if isNull || err != nil {
		return res, isNull, errors.Trace(err)
	}
	t, err := val.RoundFrac(types.DefaultFsp)
	if err != nil {
		return res, false, errors.Trace(err)
	}
	res, err = t.ToNumber().ToInt()
	return res, false, errors.Trace(err)
}

type builtinCastTimeAsRealSig struct {
	baseBuiltinFunc
}

func (b *builtinCastTimeAsRealSig) evalReal(row []types.Datum) (res float64, isNull bool, err error) {
	val, isNull, err := b.args[0].EvalTime(row, b.getCtx().GetSessionVars().StmtCtx)
	if isNull || err != nil {
		return res, isNull, errors.Trace(err)
	}
	res, err = val.ToNumber().ToFloat64()
	return res, false, errors.Trace(err)
}

type builtinCastTimeAsDecimalSig struct {
	baseBuiltinFunc
}

func (b *builtinCastTimeAsDecimalSig) evalDecimal(row []types.Datum) (res *types.MyDecimal, isNull bool, err error) {
	sc := b.getCtx().GetSessionVars().StmtCtx
	val, isNull, err := b.args[0].EvalTime(row, sc)
	if isNull || err != nil {
		return res, isNull, errors.Trace(err)
	}
	res, err = types.ProduceDecWithSpecifiedTp(val.ToNumber(), b.tp, sc)
	return res, false, errors.Trace(err)
}

type builtinCastTimeAsStringSig struct {
	baseBuiltinFunc
}

func (b *builtinCastTimeAsStringSig) evalString(row []types.Datum) (res string, isNull bool, err error) {
	sc := b.getCtx().GetSessionVars().StmtCtx
	val, isNull, err := b.args[0].EvalTime(row, sc)
	if isNull || err != nil {
		return res, isNull, errors.Trace(err)
	}
	res, err = types.ProduceStrWithSpecifiedTp(val.String(), b.tp, sc)
	return res, false, errors.Trace(err)
}

type builtinCastTimeAsDurationSig struct {
	baseBuiltinFunc
}

func (b *builtinCastTimeAsDurationSig) evalDuration(row []types.Datum) (res types.Duration, isNull bool, err error) {
	val, isNull, err := b.args[0].EvalTime(row, b.getCtx().GetSessionVars().StmtCtx)
	if isNull || err != nil {
		return res, isNull, errors.Trace(err)
	}
	res, err = val.ConvertToDuration()
	if err != nil {
		return res, false, errors.Trace(err)
	}
	res, err = res.RoundFrac(b.tp.Decimal)
	return res, false, errors.Trace(err)
}

type builtinCastDurationAsDurationSig struct {
	baseBuiltinFunc
}

func (b *builtinCastDurationAsDurationSig) evalDuration(row []types.Datum) (res types.Duration, isNull bool, err error) {
	res, isNull, err = b.args[0].EvalDuration(row, b.getCtx().GetSessionVars().StmtCtx)
	if isNull || err != nil {
		return res, isNull, errors.Trace(err)
	}
	res, err = res.RoundFrac(b.tp.Decimal)
	return res, false, errors.Trace(err)
}

type builtinCastDurationAsIntSig struct {
	baseBuiltinFunc
}

func (b *builtinCastDurationAsIntSig) evalInt(row []types.Datum) (res int64, isNull bool, err error) {
	val, isNull, err := b.args[0].EvalDuration(row, b.getCtx().GetSessionVars().StmtCtx)
	if isNull || err != nil {
		return res, isNull, errors.Trace(err)
	}
	dur, err := val.RoundFrac(types.DefaultFsp)
	if err != nil {
		return res, false, errors.Trace(err)
	}
	res, err = dur.ToNumber().ToInt()
	return res, false, errors.Trace(err)
}

type builtinCastDurationAsRealSig struct {
	baseBuiltinFunc
}

func (b *builtinCastDurationAsRealSig) evalReal(row []types.Datum) (res float64, isNull bool, err error) {
	val, isNull, err := b.args[0].EvalDuration(row, b.getCtx().GetSessionVars().StmtCtx)
	if isNull || err != nil {
		return res, isNull, errors.Trace(err)
	}
	res, err = val.ToNumber().ToFloat64()
	return res, false, errors.Trace(err)
}

type builtinCastDurationAsDecimalSig struct {
	baseBuiltinFunc
}

func (b *builtinCastDurationAsDecimalSig) evalDecimal(row []types.Datum) (res *types.MyDecimal, isNull bool, err error) {
	sc := b.getCtx().GetSessionVars().StmtCtx
	val, isNull, err := b.args[0].EvalDuration(row, sc)
	if isNull || err != nil {
		return res, isNull, errors.Trace(err)
	}
	res, err = types.ProduceDecWithSpecifiedTp(val.ToNumber(), b.tp, sc)
	return res, false, errors.Trace(err)
}

type builtinCastDurationAsStringSig struct {
	baseBuiltinFunc
}

func (b *builtinCastDurationAsStringSig) evalString(row []types.Datum) (res string, isNull bool, err error) {
	sc := b.getCtx().GetSessionVars().StmtCtx
	val, isNull, err := b.args[0].EvalDuration(row, sc)
	if isNull || err != nil {
		return res, isNull, errors.Trace(err)
	}
	res, err = types.ProduceStrWithSpecifiedTp(val.String(), b.tp, sc)
	return res, false, errors.Trace(err)
}

type builtinCastDurationAsTimeSig struct {
	baseBuiltinFunc
}

func (b *builtinCastDurationAsTimeSig) evalTime(row []types.Datum) (res types.Time, isNull bool, err error) {
	sc := b.getCtx().GetSessionVars().StmtCtx
	val, isNull, err := b.args[0].EvalDuration(row, sc)
	if isNull || err != nil {
		return res, isNull, errors.Trace(err)
	}
	res, err = val.ConvertToTime(b.tp.Tp)
	if err != nil {
		return res, false, errors.Trace(err)
	}
	res, err = res.RoundFrac(b.tp.Decimal)
	res.TimeZone = sc.TimeZone
	return res, false, errors.Trace(err)
}

type builtinCastJSONAsJSONSig struct {
	baseBuiltinFunc
}

func (b *builtinCastJSONAsJSONSig) evalJSON(row []types.Datum) (res json.JSON, isNull bool, err error) {
	return b.args[0].EvalJSON(row, b.ctx.GetSessionVars().StmtCtx)
}

type builtinCastJSONAsIntSig struct {
	baseBuiltinFunc
}

func (b *builtinCastJSONAsIntSig) evalInt(row []types.Datum) (res int64, isNull bool, err error) {
	sc := b.ctx.GetSessionVars().StmtCtx
	val, isNull, err := b.args[0].EvalJSON(row, sc)
	if isNull || err != nil {
		return res, isNull, errors.Trace(err)
	}
	res, err = types.ConvertJSONToInt(sc, val, mysql.HasUnsignedFlag(b.tp.Flag))
	return
}

type builtinCastJSONAsRealSig struct {
	baseBuiltinFunc
}

func (b *builtinCastJSONAsRealSig) evalReal(row []types.Datum) (res float64, isNull bool, err error) {
	sc := b.ctx.GetSessionVars().StmtCtx
	val, isNull, err := b.args[0].EvalJSON(row, sc)
	if isNull || err != nil {
		return res, isNull, errors.Trace(err)
	}
	res, err = types.ConvertJSONToFloat(sc, val)
	return
}

type builtinCastJSONAsDecimalSig struct {
	baseBuiltinFunc
}

func (b *builtinCastJSONAsDecimalSig) evalDecimal(row []types.Datum) (res *types.MyDecimal, isNull bool, err error) {
	sc := b.ctx.GetSessionVars().StmtCtx
	val, isNull, err := b.args[0].EvalJSON(row, sc)
	if isNull || err != nil {
		return res, isNull, errors.Trace(err)
	}
	f64, err := types.ConvertJSONToFloat(sc, val)
	if err == nil {
		res = new(types.MyDecimal)
		err = res.FromFloat64(f64)
	}
	return res, false, errors.Trace(err)
}

type builtinCastJSONAsStringSig struct {
	baseBuiltinFunc
}

func (b *builtinCastJSONAsStringSig) evalString(row []types.Datum) (res string, isNull bool, err error) {
	sc := b.ctx.GetSessionVars().StmtCtx
	val, isNull, err := b.args[0].EvalJSON(row, sc)
	if isNull || err != nil {
		return res, isNull, errors.Trace(err)
	}
	return val.String(), false, nil
}

type builtinCastJSONAsTimeSig struct {
	baseBuiltinFunc
}

func (b *builtinCastJSONAsTimeSig) evalTime(row []types.Datum) (res types.Time, isNull bool, err error) {
	sc := b.ctx.GetSessionVars().StmtCtx
	val, isNull, err := b.args[0].EvalJSON(row, sc)
	if isNull || err != nil {
		return res, isNull, errors.Trace(err)
	}
	s, err := val.Unquote()
	if err != nil {
		return res, false, errors.Trace(err)
	}
	res, err = types.ParseTime(sc, s, b.tp.Tp, b.tp.Decimal)
	if b.tp.Tp == mysql.TypeDate {
		// Truncate hh:mm:ss part if the type is Date.
		res.Time = types.FromDate(res.Time.Year(), res.Time.Month(), res.Time.Day(), 0, 0, 0, 0)
	}
	res.TimeZone = sc.TimeZone
	return
}

type builtinCastJSONAsDurationSig struct {
	baseBuiltinFunc
}

func (b *builtinCastJSONAsDurationSig) evalDuration(row []types.Datum) (res types.Duration, isNull bool, err error) {
	sc := b.ctx.GetSessionVars().StmtCtx
	val, isNull, err := b.args[0].EvalJSON(row, sc)
	if isNull || err != nil {
		return res, isNull, errors.Trace(err)
	}
	s, err := val.Unquote()
	if err != nil {
		return res, false, errors.Trace(err)
	}
	res, err = types.ParseDuration(s, b.tp.Decimal)
	if types.ErrTruncatedWrongVal.Equal(err) {
		err = sc.HandleTruncate(err)
	}
	return
}

// BuildCastFunction builds a CAST ScalarFunction from the Expression.
func BuildCastFunction(ctx context.Context, expr Expression, tp *types.FieldType) (res Expression) {
	var fc functionClass
	switch tp.EvalType() {
	case types.ETInt:
		fc = &castAsIntFunctionClass{baseFunctionClass{ast.Cast, 1, 1}, tp}
	case types.ETDecimal:
		fc = &castAsDecimalFunctionClass{baseFunctionClass{ast.Cast, 1, 1}, tp}
	case types.ETReal:
		fc = &castAsRealFunctionClass{baseFunctionClass{ast.Cast, 1, 1}, tp}
	case types.ETDatetime, types.ETTimestamp:
		fc = &castAsTimeFunctionClass{baseFunctionClass{ast.Cast, 1, 1}, tp}
	case types.ETDuration:
		fc = &castAsDurationFunctionClass{baseFunctionClass{ast.Cast, 1, 1}, tp}
	case types.ETJson:
		fc = &castAsJSONFunctionClass{baseFunctionClass{ast.Cast, 1, 1}, tp}
	case types.ETString:
		fc = &castAsStringFunctionClass{baseFunctionClass{ast.Cast, 1, 1}, tp}
	}
	f, err := fc.getFunction(ctx, []Expression{expr})
	terror.Log(errors.Trace(err))
	res = &ScalarFunction{
		FuncName: model.NewCIStr(ast.Cast),
		RetType:  tp,
		Function: f,
	}
	// We do not fold CAST if the eval type of this scalar function is ETJson
	// since we may reset the flag of the field type of CastAsJson later which would
	// affect the evaluation of it.
	if tp.EvalType() != types.ETJson {
		res = FoldConstant(res)
	}
	return res
}

// WrapWithCastAsInt wraps `expr` with `cast` if the return type
// of expr is not type int,
// otherwise, returns `expr` directly.
func WrapWithCastAsInt(ctx context.Context, expr Expression) Expression {
	if expr.GetType().EvalType() == types.ETInt {
		return expr
	}
	tp := types.NewFieldType(mysql.TypeLonglong)
	tp.Flen, tp.Decimal = expr.GetType().Flen, 0
	types.SetBinChsClnFlag(tp)
	return BuildCastFunction(ctx, expr, tp)
}

// WrapWithCastAsReal wraps `expr` with `cast` if the return type
// of expr is not type real,
// otherwise, returns `expr` directly.
func WrapWithCastAsReal(ctx context.Context, expr Expression) Expression {
	if expr.GetType().EvalType() == types.ETReal {
		return expr
	}
	tp := types.NewFieldType(mysql.TypeDouble)
	tp.Flen, tp.Decimal = mysql.MaxRealWidth, types.UnspecifiedLength
	types.SetBinChsClnFlag(tp)
	return BuildCastFunction(ctx, expr, tp)
}

// WrapWithCastAsDecimal wraps `expr` with `cast` if the return type
// of expr is not type decimal,
// otherwise, returns `expr` directly.
func WrapWithCastAsDecimal(ctx context.Context, expr Expression) Expression {
	if expr.GetType().EvalType() == types.ETDecimal {
		return expr
	}
	tp := types.NewFieldType(mysql.TypeNewDecimal)
	tp.Flen, tp.Decimal = expr.GetType().Flen, types.UnspecifiedLength
	types.SetBinChsClnFlag(tp)
	return BuildCastFunction(ctx, expr, tp)
}

// WrapWithCastAsString wraps `expr` with `cast` if the return type
// of expr is not type string,
// otherwise, returns `expr` directly.
func WrapWithCastAsString(ctx context.Context, expr Expression) Expression {
	if expr.GetType().EvalType() == types.ETString {
		return expr
	}
	tp := types.NewFieldType(mysql.TypeVarString)
	tp.Charset, tp.Collate = charset.CharsetUTF8, charset.CollationUTF8
	tp.Flen, tp.Decimal = expr.GetType().Flen, types.UnspecifiedLength
	return BuildCastFunction(ctx, expr, tp)
}

// WrapWithCastAsTime wraps `expr` with `cast` if the return type
// of expr is not same as type of the specified `tp` ,
// otherwise, returns `expr` directly.
func WrapWithCastAsTime(ctx context.Context, expr Expression, tp *types.FieldType) Expression {
	exprTp := expr.GetType().Tp
	if tp.Tp == exprTp {
		return expr
	} else if (exprTp == mysql.TypeDate || exprTp == mysql.TypeTimestamp) && tp.Tp == mysql.TypeDatetime {
		return expr
	}
	switch x := expr.GetType(); x.Tp {
	case mysql.TypeDatetime, mysql.TypeTimestamp, mysql.TypeNewDate, mysql.TypeDate, mysql.TypeDuration:
		tp.Decimal = x.Decimal
	default:
		tp.Decimal = types.MaxFsp
	}
	switch tp.Tp {
	case mysql.TypeDate:
		tp.Flen = mysql.MaxDateWidth
	case mysql.TypeDatetime, mysql.TypeTimestamp:
		tp.Flen = mysql.MaxDatetimeWidthNoFsp
		if tp.Decimal > 0 {
			tp.Flen = tp.Flen + 1 + tp.Decimal
		}
	}
	types.SetBinChsClnFlag(tp)
	return BuildCastFunction(ctx, expr, tp)
}

// WrapWithCastAsDuration wraps `expr` with `cast` if the return type
// of expr is not type duration,
// otherwise, returns `expr` directly.
func WrapWithCastAsDuration(ctx context.Context, expr Expression) Expression {
	if expr.GetType().Tp == mysql.TypeDuration {
		return expr
	}
	tp := types.NewFieldType(mysql.TypeDuration)
	switch x := expr.GetType(); x.Tp {
	case mysql.TypeDatetime, mysql.TypeTimestamp, mysql.TypeNewDate, mysql.TypeDate:
		tp.Decimal = x.Decimal
	default:
		tp.Decimal = types.MaxFsp
	}
	tp.Flen = mysql.MaxDurationWidthNoFsp
	if tp.Decimal > 0 {
		tp.Flen = tp.Flen + 1 + tp.Decimal
	}
	return BuildCastFunction(ctx, expr, tp)
}

// WrapWithCastAsJSON wraps `expr` with `cast` if the return type
// of expr is not type json,
// otherwise, returns `expr` directly.
func WrapWithCastAsJSON(ctx context.Context, expr Expression) Expression {
	if expr.GetType().Tp == mysql.TypeJSON {
		return expr
	}
	tp := &types.FieldType{
		Tp:      mysql.TypeJSON,
		Flen:    12582912, // FIXME: Here the Flen is not trusted.
		Decimal: 0,
		Charset: charset.CharsetUTF8,
		Collate: charset.CollationUTF8,
		Flag:    mysql.BinaryFlag,
	}
	return BuildCastFunction(ctx, expr, tp)
}<|MERGE_RESOLUTION|>--- conflicted
+++ resolved
@@ -513,11 +513,7 @@
 	if isNull || err != nil {
 		return res, isNull, errors.Trace(err)
 	}
-<<<<<<< HEAD
-	res, err = types.ParseTime(sc, strconv.FormatInt(val, 10), b.tp.Tp, b.tp.Decimal)
-=======
-	res, err = types.ParseTimeFromNum(val, b.tp.Tp, b.tp.Decimal)
->>>>>>> a7aaa64c
+	res, err = types.ParseTimeFromNum(sc, val, b.tp.Tp, b.tp.Decimal)
 	if b.tp.Tp == mysql.TypeDate {
 		// Truncate hh:mm:ss part if the type is Date.
 		res.Time = types.FromDate(res.Time.Year(), res.Time.Month(), res.Time.Day(), 0, 0, 0, 0)
@@ -707,17 +703,13 @@
 func (b *builtinCastRealAsTimeSig) evalTime(row []types.Datum) (types.Time, bool, error) {
 	sc := b.getCtx().GetSessionVars().StmtCtx
 	val, isNull, err := b.args[0].EvalReal(row, sc)
-<<<<<<< HEAD
-	res, err = types.ParseTime(sc, strconv.FormatFloat(val, 'f', -1, 64), b.tp.Tp, b.tp.Decimal)
-=======
 	if isNull || err != nil {
 		return types.Time{}, true, errors.Trace(err)
 	}
-	res, err := types.ParseTime(strconv.FormatFloat(val, 'f', -1, 64), b.tp.Tp, b.tp.Decimal)
+	res, err := types.ParseTime(sc, strconv.FormatFloat(val, 'f', -1, 64), b.tp.Tp, b.tp.Decimal)
 	if err != nil {
 		return types.Time{}, true, errors.Trace(err)
 	}
->>>>>>> a7aaa64c
 	if b.tp.Tp == mysql.TypeDate {
 		// Truncate hh:mm:ss part if the type is Date.
 		res.Time = types.FromDate(res.Time.Year(), res.Time.Month(), res.Time.Day(), 0, 0, 0, 0)
