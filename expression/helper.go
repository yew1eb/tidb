--- conflicted
+++ resolved
@@ -65,12 +65,8 @@
 				}
 			}
 		} else if upperX == types.ZeroDatetimeStr {
-<<<<<<< HEAD
 			value, _ = types.ParseTimeFromNum(sc, 0, tp, fsp)
-=======
-			value, err = types.ParseTimeFromNum(0, tp, fsp)
 			terror.Log(errors.Trace(err))
->>>>>>> a7aaa64c
 		} else {
 			value, err = types.ParseTime(sc, x, tp, fsp)
 			if err != nil {
