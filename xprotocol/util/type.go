--- conflicted
+++ resolved
@@ -91,10 +91,7 @@
 			return colTp, nil
 		}
 	}
-<<<<<<< HEAD
 	return Mysqlx_Resultset.ColumnMetaData_SINT, errors.Errorf("unknown column type %d", tp)
-=======
-	return nil, errors.Errorf("unknown column type %s", types.TypeStr(tp))
 }
 
 func QuoteIdentifier(str string) string {
@@ -123,5 +120,4 @@
 
 func QuoteString(str string) string {
 	return "'" + str + "'"
->>>>>>> 15ddf836
 }