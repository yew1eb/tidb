// Copyright 2013 The ql Authors. All rights reserved.
// Use of this source code is governed by a BSD-style
// license that can be found in the LICENSES/QL-LICENSE file.

// Copyright 2015 PingCAP, Inc.
//
// Licensed under the Apache License, Version 2.0 (the "License");
// you may not use this file except in compliance with the License.
// You may obtain a copy of the License at
//
//     http://www.apache.org/licenses/LICENSE-2.0
//
// Unless required by applicable law or agreed to in writing, software
// distributed under the License is distributed on an "AS IS" BASIS,
// See the License for the specific language governing permissions and
// limitations under the License.

package tidb

import (
	"crypto/tls"
	"encoding/json"
	"fmt"
	"net"
	"strings"
	"sync"
	"sync/atomic"
	"time"

	log "github.com/Sirupsen/logrus"
	"github.com/juju/errors"
	"github.com/ngaut/pools"
	"github.com/pingcap/tidb/ast"
	"github.com/pingcap/tidb/context"
	"github.com/pingcap/tidb/domain"
	"github.com/pingcap/tidb/executor"
	"github.com/pingcap/tidb/kv"
	"github.com/pingcap/tidb/meta"
	"github.com/pingcap/tidb/mysql"
	"github.com/pingcap/tidb/parser"
	"github.com/pingcap/tidb/plan/cache"
	"github.com/pingcap/tidb/privilege"
	"github.com/pingcap/tidb/privilege/privileges"
	"github.com/pingcap/tidb/sessionctx"
	"github.com/pingcap/tidb/sessionctx/binloginfo"
	"github.com/pingcap/tidb/sessionctx/variable"
	"github.com/pingcap/tidb/sessionctx/varsutil"
	"github.com/pingcap/tidb/statistics"
	"github.com/pingcap/tidb/store/localstore"
	"github.com/pingcap/tidb/store/tikv/oracle"
	"github.com/pingcap/tidb/terror"
	"github.com/pingcap/tidb/util"
	"github.com/pingcap/tidb/util/auth"
	"github.com/pingcap/tidb/util/charset"
	"github.com/pingcap/tidb/util/types"
	"github.com/pingcap/tipb/go-binlog"
	goctx "golang.org/x/net/context"
)

// Session context
type Session interface {
	context.Context
	Status() uint16                              // Flag of current status, such as autocommit.
	LastInsertID() uint64                        // LastInsertID is the last inserted auto_increment ID.
	AffectedRows() uint64                        // Affected rows by latest executed stmt.
	Execute(sql string) ([]ast.RecordSet, error) // Execute a sql statement.
	String() string                              // String is used to debug.
	CommitTxn() error
	RollbackTxn() error
	// PrepareStmt executes prepare statement in binary protocol.
	PrepareStmt(sql string) (stmtID uint32, paramCount int, fields []*ast.ResultField, err error)
	// ExecutePreparedStmt executes a prepared statement.
	ExecutePreparedStmt(stmtID uint32, param ...interface{}) (ast.RecordSet, error)
	DropPreparedStmt(stmtID uint32) error
	SetClientCapability(uint32) // Set client capability flags.
	SetConnectionID(uint64)
	SetTLSState(*tls.ConnectionState)
	SetCollation(coID int) error
	SetSessionManager(util.SessionManager)
	Close()
	Auth(user *auth.UserIdentity, auth []byte, salt []byte) bool
	// Cancel the execution of current transaction.
	Cancel()
	ShowProcess() util.ProcessInfo
	// PrePareTxnCtx is exported for test.
	PrepareTxnCtx()
}

var (
	_         Session = (*session)(nil)
	sessionMu sync.Mutex
)

type stmtRecord struct {
	stmtID  uint32
	st      ast.Statement
	stmtCtx *variable.StatementContext
	params  []interface{}
}

// StmtHistory holds all histories of statements in a txn.
type StmtHistory struct {
	history []*stmtRecord
}

// Add appends a stmt to history list.
func (h *StmtHistory) Add(stmtID uint32, st ast.Statement, stmtCtx *variable.StatementContext, params ...interface{}) {
	s := &stmtRecord{
		stmtID:  stmtID,
		st:      st,
		stmtCtx: stmtCtx,
		params:  append(([]interface{})(nil), params...),
	}
	h.history = append(h.history, s)
}

type session struct {
	// processInfo is used by ShowProcess(), and should be modified atomically.
	processInfo atomic.Value
	txn         kv.Transaction // current transaction
	txnFuture   *txnFuture
	// goCtx is used for cancelling the execution of current transaction.
	goCtx      goctx.Context
	cancelFunc goctx.CancelFunc

	mu struct {
		sync.RWMutex
		values map[fmt.Stringer]interface{}
	}

	store kv.Storage

	parser *parser.Parser

	sessionVars    *variable.SessionVars
	sessionManager util.SessionManager

	statsCollector *statistics.SessionStatsCollector
}

// Cancel cancels the execution of current transaction.
func (s *session) Cancel() {
	// TODO: How to wait for the resource to release and make sure
	// it's not leak?
	s.cancelFunc()
}

// GoCtx returns the standard context.Context that bind with current transaction.
func (s *session) GoCtx() goctx.Context {
	return s.goCtx
}

func (s *session) cleanRetryInfo() {
	if !s.sessionVars.RetryInfo.Retrying {
		retryInfo := s.sessionVars.RetryInfo
		for _, stmtID := range retryInfo.DroppedPreparedStmtIDs {
			delete(s.sessionVars.PreparedStmts, stmtID)
		}
		retryInfo.Clean()
	}
}

func (s *session) Status() uint16 {
	return s.sessionVars.Status
}

func (s *session) LastInsertID() uint64 {
	if s.sessionVars.LastInsertID > 0 {
		return s.sessionVars.LastInsertID
	}
	return s.sessionVars.InsertID
}

func (s *session) AffectedRows() uint64 {
	return s.sessionVars.StmtCtx.AffectedRows()
}

func (s *session) SetClientCapability(capability uint32) {
	s.sessionVars.ClientCapability = capability
}

func (s *session) SetConnectionID(connectionID uint64) {
	s.sessionVars.ConnectionID = connectionID
}

func (s *session) SetTLSState(tlsState *tls.ConnectionState) {
	// If user is not connected via TLS, then tlsState == nil.
	if tlsState != nil {
		s.sessionVars.TLSConnectionState = tlsState
	}
}

func (s *session) GetTLSState() *tls.ConnectionState {
	return s.sessionVars.TLSConnectionState
}

func (s *session) SetCollation(coID int) error {
	cs, co, err := charset.GetCharsetInfoByID(coID)
	if err != nil {
		return errors.Trace(err)
	}
	for _, v := range variable.SetNamesVariables {
		s.sessionVars.Systems[v] = cs
	}
	s.sessionVars.Systems[variable.CollationConnection] = co
	return nil
}

func (s *session) SetSessionManager(sm util.SessionManager) {
	s.sessionManager = sm
}

func (s *session) GetSessionManager() util.SessionManager {
	return s.sessionManager
}

type schemaLeaseChecker struct {
	domain.SchemaValidator
	schemaVer       int64
	relatedTableIDs []int64
}

var (
	// SchemaOutOfDateRetryInterval is the sleeping time when we fail to try.
	SchemaOutOfDateRetryInterval = 500 * time.Millisecond
	// SchemaOutOfDateRetryTimes is upper bound of retry times when the schema is out of date.
	SchemaOutOfDateRetryTimes = 10
)

func (s *schemaLeaseChecker) Check(txnTS uint64) error {
	for i := 0; i < SchemaOutOfDateRetryTimes; i++ {
		result := s.SchemaValidator.Check(txnTS, s.schemaVer, s.relatedTableIDs)
		switch result {
		case domain.ResultSucc:
			return nil
		case domain.ResultFail:
			schemaLeaseErrorCounter.WithLabelValues("changed").Inc()
			return domain.ErrInfoSchemaChanged
		case domain.ResultUnknown:
			schemaLeaseErrorCounter.WithLabelValues("outdated").Inc()
			time.Sleep(SchemaOutOfDateRetryInterval)
		}

	}
	return domain.ErrInfoSchemaExpired
}

func (s *session) doCommit() error {
	if s.txn == nil || !s.txn.Valid() {
		return nil
	}
	defer func() {
		s.txn = nil
		s.sessionVars.SetStatusFlag(mysql.ServerStatusInTrans, false)
	}()
	if s.sessionVars.BinlogClient != nil {
		prewriteValue := binloginfo.GetPrewriteValue(s, false)
		if prewriteValue != nil {
			prewriteData, err := prewriteValue.Marshal()
			if err != nil {
				return errors.Trace(err)
			}
			info := &binloginfo.BinlogInfo{
				Data: &binlog.Binlog{
					Tp:            binlog.BinlogType_Prewrite,
					PrewriteValue: prewriteData,
				},
				Client: s.sessionVars.BinlogClient.(binlog.PumpClient),
			}
			s.txn.SetOption(kv.BinlogInfo, info)
		}
	}

	// Get the related table IDs.
	relatedTables := s.GetSessionVars().TxnCtx.TableDeltaMap
	tableIDs := make([]int64, 0, len(relatedTables))
	for id := range relatedTables {
		tableIDs = append(tableIDs, id)
	}
	// Set this option for 2 phase commit to validate schema lease.
	s.txn.SetOption(kv.SchemaLeaseChecker, &schemaLeaseChecker{
		SchemaValidator: sessionctx.GetDomain(s).SchemaValidator,
		schemaVer:       s.sessionVars.TxnCtx.SchemaVersion,
		relatedTableIDs: tableIDs,
	})
	if err := s.txn.Commit(); err != nil {
		return errors.Trace(err)
	}
	return nil
}

func (s *session) doCommitWithRetry() error {
	var txnSize int
	if s.txn != nil && s.txn.Valid() {
		txnSize = s.txn.Size()
	}
	err := s.doCommit()
	if err != nil {
		if s.isRetryableError(err) {
			log.Warnf("[%d] retryable error: %v, txn: %v", s.sessionVars.ConnectionID, err, s.txn)
			// Transactions will retry 2 ~ commitRetryLimit times.
			// We make larger transactions retry less times to prevent cluster resource outage.
			txnSizeRate := float64(txnSize) / float64(kv.TxnTotalSizeLimit)
			maxRetryCount := commitRetryLimit - int(float64(commitRetryLimit-1)*txnSizeRate)
			err = s.retry(maxRetryCount, domain.ErrInfoSchemaChanged.Equal(err))
		}
	}
	s.cleanRetryInfo()
	if err != nil {
		log.Warnf("[%d] finished txn:%v, %v", s.sessionVars.ConnectionID, s.txn, err)
		return errors.Trace(err)
	}
	mapper := s.GetSessionVars().TxnCtx.TableDeltaMap
	if s.statsCollector != nil && mapper != nil {
		for id, item := range mapper {
			s.statsCollector.Update(id, item.Delta, item.Count)
		}
	}
	return nil
}

func (s *session) CommitTxn() error {
	err := s.doCommitWithRetry()
	label := "OK"
	if err != nil {
		label = "Error"
	}
	transactionCounter.WithLabelValues(label).Inc()
	return errors.Trace(err)
}

func (s *session) RollbackTxn() error {
	var err error
	if s.txn != nil && s.txn.Valid() {
		err = s.txn.Rollback()
	}
	s.cleanRetryInfo()
	s.txn = nil
	s.txnFuture = nil
	s.sessionVars.SetStatusFlag(mysql.ServerStatusInTrans, false)
	return errors.Trace(err)
}

func (s *session) GetClient() kv.Client {
	return s.store.GetClient()
}

func (s *session) String() string {
	// TODO: how to print binded context in values appropriately?
	sessVars := s.sessionVars
	data := map[string]interface{}{
		"id":         sessVars.ConnectionID,
		"user":       sessVars.User,
		"currDBName": sessVars.CurrentDB,
		"status":     sessVars.Status,
		"strictMode": sessVars.StrictSQLMode,
	}
	if s.txn != nil {
		// if txn is committed or rolled back, txn is nil.
		data["txn"] = s.txn.String()
	}
	if sessVars.SnapshotTS != 0 {
		data["snapshotTS"] = sessVars.SnapshotTS
	}
	if sessVars.LastInsertID > 0 {
		data["lastInsertID"] = sessVars.LastInsertID
	}
	if len(sessVars.PreparedStmts) > 0 {
		data["preparedStmtCount"] = len(sessVars.PreparedStmts)
	}
	b, err := json.MarshalIndent(data, "", "  ")
	terror.Log(errors.Trace(err))
	return string(b)
}

const sqlLogMaxLen = 1024

// SchemaChangedWithoutRetry is used for testing.
var SchemaChangedWithoutRetry bool

func (s *session) isRetryableError(err error) bool {
	if SchemaChangedWithoutRetry {
		return kv.IsRetryableError(err)
	}
	return kv.IsRetryableError(err) || domain.ErrInfoSchemaChanged.Equal(err)
}

func (s *session) retry(maxCnt int, infoSchemaChanged bool) error {
	connID := s.sessionVars.ConnectionID
	if s.sessionVars.TxnCtx.ForUpdate {
		return errors.Errorf("[%d] can not retry select for update statement", connID)
	}
	s.sessionVars.RetryInfo.Retrying = true
	retryCnt := 0
	defer func() {
		s.sessionVars.RetryInfo.Retrying = false
		sessionRetry.Observe(float64(retryCnt))
		s.txn = nil
		s.sessionVars.SetStatusFlag(mysql.ServerStatusInTrans, false)
	}()
	nh := GetHistory(s)
	var err error
	for {
		s.PrepareTxnCtx()
		s.sessionVars.RetryInfo.ResetOffset()
		for i, sr := range nh.history {
			st := sr.st
			txt := st.OriginText()
			if infoSchemaChanged {
				st, err = updateStatement(st, s, txt)
				if err != nil {
					return errors.Trace(err)
				}
			}

			if retryCnt == 0 {
				// We do not have to log the query every time.
				// We print the queries at the first try only.
				log.Warnf("[%d] Retry [%d] query [%d] %s", connID, retryCnt, i, sqlForLog(txt))
			} else {
				log.Warnf("[%d] Retry [%d] query [%d]", connID, retryCnt, i)
			}
			s.sessionVars.StmtCtx = sr.stmtCtx
			s.sessionVars.StmtCtx.ResetForRetry()
			_, err = st.Exec(s)
			if err != nil {
				break
			}
		}
		if err == nil {
			err = s.doCommit()
			if err == nil {
				break
			}
		}
		if !s.isRetryableError(err) {
			log.Warnf("[%d] session:%v, err:%v", connID, s, err)
			return errors.Trace(err)
		}
		retryCnt++
		infoSchemaChanged = domain.ErrInfoSchemaChanged.Equal(err)
		if retryCnt >= maxCnt {
			log.Warnf("[%d] Retry reached max count %d", connID, retryCnt)
			return errors.Trace(err)
		}
		log.Warnf("[%d] retryable error: %v, txn: %v", connID, err, s.txn)
		kv.BackOff(retryCnt)
		s.txn = nil
		s.sessionVars.SetStatusFlag(mysql.ServerStatusInTrans, false)
	}
	return err
}

func updateStatement(st ast.Statement, s *session, txt string) (ast.Statement, error) {
	// statement maybe stale because of infoschema changed, this function will return the updated one.
	if st.IsPrepared() {
		// TODO: Rebuild plan if infoschema changed, reuse the statement otherwise.
	} else {
		// Rebuild plan if infoschema changed, reuse the statement otherwise.
		charset, collation := s.sessionVars.GetCharsetInfo()
		stmt, err := s.parser.ParseOneStmt(txt, charset, collation)
		if err != nil {
			return st, errors.Trace(err)
		}
		st, err = Compile(s, stmt)
		if err != nil {
			// If a txn is inserting data when DDL is dropping column,
			// it would fail to commit and retry, and run here then.
			return st, errors.Trace(err)
		}
	}
	return st, nil
}

func sqlForLog(sql string) string {
	if len(sql) > sqlLogMaxLen {
		return sql[:sqlLogMaxLen] + fmt.Sprintf("(len:%d)", len(sql))
	}
	return sql
}

func (s *session) sysSessionPool() *pools.ResourcePool {
	return sessionctx.GetDomain(s).SysSessionPool()
}

// ExecRestrictedSQL implements RestrictedSQLExecutor interface.
// This is used for executing some restricted sql statements, usually executed during a normal statement execution.
// Unlike normal Exec, it doesn't reset statement status, doesn't commit or rollback the current transaction
// and doesn't write binlog.
func (s *session) ExecRestrictedSQL(ctx context.Context, sql string) ([]*ast.Row, []*ast.ResultField, error) {
	// Use special session to execute the sql.
	tmp, err := s.sysSessionPool().Get()
	if err != nil {
		return nil, nil, errors.Trace(err)
	}
	se := tmp.(*session)
	defer s.sysSessionPool().Put(tmp)

	recordSets, err := se.Execute(sql)
	if err != nil {
		return nil, nil, errors.Trace(err)
	}

	var (
		rows   []*ast.Row
		fields []*ast.ResultField
	)
	// Execute all recordset, take out the first one as result.
	for i, rs := range recordSets {
		tmp, err := drainRecordSet(rs)
		if err != nil {
			return nil, nil, errors.Trace(err)
		}
		if err = rs.Close(); err != nil {
			return nil, nil, errors.Trace(err)
		}

		if i == 0 {
			rows = tmp
			fields, err = rs.Fields()
			if err != nil {
				return nil, nil, errors.Trace(err)
			}
		}
	}
	return rows, fields, nil
}

func createSessionFunc(store kv.Storage) pools.Factory {
	return func() (pools.Resource, error) {
		se, err := createSession(store)
		if err != nil {
			return nil, errors.Trace(err)
		}
		err = varsutil.SetSessionSystemVar(se.sessionVars, variable.AutocommitVar, types.NewStringDatum("1"))
		if err != nil {
			return nil, errors.Trace(err)
		}
		se.sessionVars.CommonGlobalLoaded = true
		se.sessionVars.InRestrictedSQL = true
		return se, nil
	}
}

func createSessionWithDomainFunc(store kv.Storage) func(*domain.Domain) (pools.Resource, error) {
	return func(dom *domain.Domain) (pools.Resource, error) {
		se, err := createSessionWithDomain(store, dom)
		if err != nil {
			return nil, errors.Trace(err)
		}
		err = varsutil.SetSessionSystemVar(se.sessionVars, variable.AutocommitVar, types.NewStringDatum("1"))
		if err != nil {
			return nil, errors.Trace(err)
		}
		se.sessionVars.CommonGlobalLoaded = true
		se.sessionVars.InRestrictedSQL = true
		return se, nil
	}
}

func drainRecordSet(rs ast.RecordSet) ([]*ast.Row, error) {
	var rows []*ast.Row
	for {
		row, err := rs.Next()
		if err != nil {
			return nil, errors.Trace(err)
		}
		if row == nil {
			break
		}
		rows = append(rows, row)
	}
	return rows, nil
}

// getExecRet executes restricted sql and the result is one column.
// It returns a string value.
func (s *session) getExecRet(ctx context.Context, sql string) (string, error) {
	rows, _, err := s.ExecRestrictedSQL(ctx, sql)
	if err != nil {
		return "", errors.Trace(err)
	}
	if len(rows) == 0 {
		return "", executor.ErrResultIsEmpty
	}
	value, err := types.ToString(rows[0].Data[0].GetValue())
	if err != nil {
		return "", errors.Trace(err)
	}
	return value, nil
}

// GetGlobalSysVar implements GlobalVarAccessor.GetGlobalSysVar interface.
func (s *session) GetGlobalSysVar(name string) (string, error) {
	if s.Value(context.Initing) != nil {
		// When running bootstrap or upgrade, we should not access global storage.
		return "", nil
	}
	sql := fmt.Sprintf(`SELECT VARIABLE_VALUE FROM %s.%s WHERE VARIABLE_NAME="%s";`,
		mysql.SystemDB, mysql.GlobalVariablesTable, name)
	sysVar, err := s.getExecRet(s, sql)
	if err != nil {
		if executor.ErrResultIsEmpty.Equal(err) {
			sv, ok := variable.SysVars[name]
			isUninitializedGlobalVariable := ok && sv.Scope|variable.ScopeGlobal > 0
			if isUninitializedGlobalVariable {
				return sv.Value, nil
			}
			return "", variable.UnknownSystemVar.GenByArgs(name)
		}
		return "", errors.Trace(err)
	}
	return sysVar, nil
}

// SetGlobalSysVar implements GlobalVarAccessor.SetGlobalSysVar interface.
func (s *session) SetGlobalSysVar(name string, value string) error {
	if name == variable.SQLModeVar {
		value = mysql.FormatSQLModeStr(value)
		if _, err := mysql.GetSQLMode(value); err != nil {
			return errors.Trace(err)
		}
	}
	sql := fmt.Sprintf(`REPLACE %s.%s VALUES ('%s', '%s');`,
		mysql.SystemDB, mysql.GlobalVariablesTable, strings.ToLower(name), value)
	_, _, err := s.ExecRestrictedSQL(s, sql)
	return errors.Trace(err)
}

func (s *session) ParseSQL(sql, charset, collation string) ([]ast.StmtNode, error) {
	s.parser.SetSQLMode(s.sessionVars.SQLMode)
	return s.parser.Parse(sql, charset, collation)
}

func (s *session) SetProcessInfo(sql string) {
	pi := util.ProcessInfo{
		ID:      s.sessionVars.ConnectionID,
		DB:      s.sessionVars.CurrentDB,
		Command: "Query",
		Time:    time.Now(),
		State:   s.Status(),
		Info:    sql,
	}
	if s.sessionVars.User != nil {
		pi.User = s.sessionVars.User.Username
		pi.Host = s.sessionVars.User.Hostname
	}
	s.processInfo.Store(pi)
}

func (s *session) Execute(sql string) ([]ast.RecordSet, error) {
	s.PrepareTxnCtx()

	var (
		recordSets    []ast.RecordSet
		cacheKey      cache.Key
		cacheValue    cache.Value
		useCachedPlan = false
	)

	if cache.EnablePlanCache {
		schemaVersion := sessionctx.GetDomain(s).InfoSchema().SchemaMetaVersion()
		readOnly := s.Txn() == nil || s.Txn().IsReadOnly()

		cacheKey = cache.NewSQLCacheKey(s.sessionVars, sql, schemaVersion, readOnly)
		cacheValue, useCachedPlan = cache.GlobalPlanCache.Get(cacheKey)
	}

	connID := s.sessionVars.ConnectionID
	if useCachedPlan {
		stmt := cacheValue.(*cache.SQLCacheValue).Stmt
		stmtNode := cacheValue.(*cache.SQLCacheValue).Ast
		s.PrepareTxnCtx()
<<<<<<< HEAD
		s.SetValue(context.QueryString, stmt.OriginText())
		executor.ResetStmtCtx(s, stmtNode)
=======
		startTS := time.Now()
		// Some executions are done in compile stage, so we reset them before compile.
		executor.ResetStmtCtx(s, rst)
		st, err1 := Compile(s, rst)
		if err1 != nil {
			log.Warnf("[%d] compile error:\n%v\n%s", connID, err1, sql)
			err2 := s.RollbackTxn()
			terror.Log(errors.Trace(err2))
			return nil, errors.Trace(err1)
		}
		sessionExecuteCompileDuration.Observe(time.Since(startTS).Seconds())

		s.SetValue(context.QueryString, st.OriginText())
>>>>>>> 3e1d0363

		startTS := time.Now()
		recordSet, err := runStmt(s, stmt)
		if err != nil {
			if !kv.ErrKeyExists.Equal(err) {
				log.Warnf("[%d] session error:\n%v\n%s", connID, errors.ErrorStack(err), s)
			}
			return nil, errors.Trace(err)
		}
		sessionExecuteRunDuration.Observe(time.Since(startTS).Seconds())
		if recordSet != nil {
			recordSets = append(recordSets, recordSet)
		}
	} else {
		charset, collation := s.sessionVars.GetCharsetInfo()
		startTS := time.Now()
		stmtNodes, err := s.ParseSQL(sql, charset, collation)
		if err != nil {
			log.Warnf("[%d] parse error:\n%v\n%s", connID, err, sql)
			return nil, errors.Trace(err)
		}
		sessionExecuteParseDuration.Observe(time.Since(startTS).Seconds())

		for _, stmtNode := range stmtNodes {
			s.PrepareTxnCtx()
			startTS := time.Now()
			// Some executions are done in compile stage, so we reset them before compile.
			executor.ResetStmtCtx(s, stmtNode)
			stmt, err1 := Compile(s, stmtNode)
			if err1 != nil {
				log.Warnf("[%d] compile error:\n%v\n%s", connID, err1, sql)
				err2 := s.RollbackTxn()
				terror.Log(err2)
				return nil, errors.Trace(err1)
			}
			sessionExecuteCompileDuration.Observe(time.Since(startTS).Seconds())

			s.SetValue(context.QueryString, stmt.OriginText())
			if cache.EnablePlanCache && len(stmtNodes) == 1 {
				_, isSelect := stmtNodes[0].(*ast.SelectStmt)
				if isSelect && stmt.Cacheable() {
					cache.GlobalPlanCache.Put(cacheKey, cache.NewSQLCacheValue(stmt, stmtNode))
				}
			}

			startTS = time.Now()
			recordSet, err := runStmt(s, stmt)
			if err != nil {
				if !kv.ErrKeyExists.Equal(err) {
					log.Warnf("[%d] session error:\n%v\n%s", connID, errors.ErrorStack(err), s)
				}
				return nil, errors.Trace(err)
			}
			sessionExecuteRunDuration.Observe(time.Since(startTS).Seconds())
			if recordSet != nil {
				recordSets = append(recordSets, recordSet)
			}

			logCrucialStmt(stmtNode)
		}
	}

	if s.sessionVars.ClientCapability&mysql.ClientMultiResults == 0 && len(recordSets) > 1 {
		// return the first recordset if client doesn't support ClientMultiResults.
		recordSets = recordSets[:1]
	}
	return recordSets, nil
}

// PrepareStmt is used for executing prepare statement in binary protocol
func (s *session) PrepareStmt(sql string) (stmtID uint32, paramCount int, fields []*ast.ResultField, err error) {
	if s.sessionVars.TxnCtx.InfoSchema == nil {
		// We don't need to create a transaction for prepare statement, just get information schema will do.
		s.sessionVars.TxnCtx.InfoSchema = sessionctx.GetDomain(s).InfoSchema()
	}
	prepareExec := &executor.PrepareExec{
		IS:      executor.GetInfoSchema(s),
		Ctx:     s,
		SQLText: sql,
	}
	prepareExec.DoPrepare()
	return prepareExec.ID, prepareExec.ParamCount, prepareExec.Fields, prepareExec.Err
}

// checkArgs makes sure all the arguments' types are known and can be handled.
// integer types are converted to int64 and uint64, time.Time is converted to types.Time.
// time.Duration is converted to types.Duration, other known types are leaved as it is.
func checkArgs(args ...interface{}) error {
	for i, v := range args {
		switch x := v.(type) {
		case bool:
			if x {
				args[i] = int64(1)
			} else {
				args[i] = int64(0)
			}
		case int8:
			args[i] = int64(x)
		case int16:
			args[i] = int64(x)
		case int32:
			args[i] = int64(x)
		case int:
			args[i] = int64(x)
		case uint8:
			args[i] = uint64(x)
		case uint16:
			args[i] = uint64(x)
		case uint32:
			args[i] = uint64(x)
		case uint:
			args[i] = uint64(x)
		case int64:
		case uint64:
		case float32:
		case float64:
		case string:
		case []byte:
		case time.Duration:
			args[i] = types.Duration{Duration: x}
		case time.Time:
			args[i] = types.Time{Time: types.FromGoTime(x), Type: mysql.TypeDatetime}
		case nil:
		default:
			return errors.Errorf("cannot use arg[%d] (type %T):unsupported type", i, v)
		}
	}
	return nil
}

// ExecutePreparedStmt executes a prepared statement.
func (s *session) ExecutePreparedStmt(stmtID uint32, args ...interface{}) (ast.RecordSet, error) {
	err := checkArgs(args...)
	if err != nil {
		return nil, errors.Trace(err)
	}
	s.PrepareTxnCtx()
	st := executor.CompileExecutePreparedStmt(s, stmtID, args...)

	r, err := runStmt(s, st)
	return r, errors.Trace(err)
}

func (s *session) DropPreparedStmt(stmtID uint32) error {
	vars := s.sessionVars
	if _, ok := vars.PreparedStmts[stmtID]; !ok {
		return executor.ErrStmtNotFound
	}
	vars.RetryInfo.DroppedPreparedStmtIDs = append(vars.RetryInfo.DroppedPreparedStmtIDs, stmtID)
	return nil
}

func (s *session) Txn() kv.Transaction {
	return s.txn
}

func (s *session) NewTxn() error {
	if s.txn != nil && s.txn.Valid() {
		err := s.CommitTxn()
		if err != nil {
			return errors.Trace(err)
		}
	}
	txn, err := s.store.Begin()
	if err != nil {
		return errors.Trace(err)
	}
	s.txn = txn
	s.sessionVars.TxnCtx.StartTS = txn.StartTS()
	return nil
}

func (s *session) SetValue(key fmt.Stringer, value interface{}) {
	s.mu.Lock()
	s.mu.values[key] = value
	s.mu.Unlock()
}

func (s *session) Value(key fmt.Stringer) interface{} {
	s.mu.RLock()
	value := s.mu.values[key]
	s.mu.RUnlock()
	return value
}

func (s *session) ClearValue(key fmt.Stringer) {
	s.mu.Lock()
	delete(s.mu.values, key)
	s.mu.Unlock()
}

// Close function does some clean work when session end.
func (s *session) Close() {
	if s.statsCollector != nil {
		s.statsCollector.Delete()
	}
	if err := s.RollbackTxn(); err != nil {
		log.Error("session Close error:", errors.ErrorStack(err))
	}
	return
}

// GetSessionVars implements the context.Context interface.
func (s *session) GetSessionVars() *variable.SessionVars {
	return s.sessionVars
}

func (s *session) getPassword(name, host string) (string, error) {
	// Get password for name and host.
	authSQL := fmt.Sprintf("SELECT Password FROM %s.%s WHERE User='%s' and Host='%s';", mysql.SystemDB, mysql.UserTable, name, host)
	pwd, err := s.getExecRet(s, authSQL)
	if err == nil {
		return pwd, nil
	} else if !executor.ErrResultIsEmpty.Equal(err) {
		return "", errors.Trace(err)
	}
	//Try to get user password for name with any host(%).
	authSQL = fmt.Sprintf("SELECT Password FROM %s.%s WHERE User='%s' and Host='%%';", mysql.SystemDB, mysql.UserTable, name)
	pwd, err = s.getExecRet(s, authSQL)
	return pwd, errors.Trace(err)
}

func (s *session) Auth(user *auth.UserIdentity, authentication []byte, salt []byte) bool {
	pm := privilege.GetPrivilegeManager(s)

	// Check IP.
	if pm.ConnectionVerification(user.Username, user.Hostname, authentication, salt) {
		s.sessionVars.User = user
		return true
	}

	// Check Hostname.
	for _, addr := range getHostByIP(user.Hostname) {
		if pm.ConnectionVerification(user.Username, addr, authentication, salt) {
			s.sessionVars.User = &auth.UserIdentity{
				Username: user.Username,
				Hostname: addr,
			}
			return true
		}
	}

	log.Errorf("User connection verification failed %s", user)
	return false
}

func getHostByIP(ip string) []string {
	if ip == "127.0.0.1" {
		return []string{"localhost"}
	}
	addrs, err := net.LookupAddr(ip)
	terror.Log(errors.Trace(err))
	return addrs
}

// Some vars name for debug.
const (
	retryEmptyHistoryList = "RetryEmptyHistoryList"
)

func chooseMinLease(n1 time.Duration, n2 time.Duration) time.Duration {
	if n1 <= n2 {
		return n1
	}
	return n2
}

// CreateSession creates a new session environment.
func CreateSession(store kv.Storage) (Session, error) {
	s, err := createSession(store)
	if err != nil {
		return nil, errors.Trace(err)
	}

	// Add auth here.
	do, err := domap.Get(store)
	if err != nil {
		return nil, errors.Trace(err)
	}
	pm := &privileges.UserPrivileges{
		Handle: do.PrivilegeHandle(),
	}
	privilege.BindPrivilegeManager(s, pm)

	// Add statsUpdateHandle.
	if do.StatsHandle() != nil {
		s.statsCollector = do.StatsHandle().NewSessionStatsCollector()
	}

	return s, nil
}

// BootstrapSession runs the first time when the TiDB server start.
func BootstrapSession(store kv.Storage) (*domain.Domain, error) {
	ver := getStoreBootstrapVersion(store)
	if ver == notBootstrapped {
		runInBootstrapSession(store, bootstrap)
	} else if ver < currentBootstrapVersion {
		runInBootstrapSession(store, upgrade)
	}

	se, err := createSession(store)
	if err != nil {
		return nil, errors.Trace(err)
	}
	dom := sessionctx.GetDomain(se)
	err = dom.LoadPrivilegeLoop(se)
	if err != nil {
		return nil, errors.Trace(err)
	}
	se1, err := createSession(store)
	if err != nil {
		return nil, errors.Trace(err)
	}
	err = dom.UpdateTableStatsLoop(se1)
	if err != nil {
		return nil, errors.Trace(err)
	}

	if raw, ok := store.(domain.EtcdBackend); ok {
		err = raw.StartGCWorker()
		if err != nil {
			return nil, errors.Trace(err)
		}
	}

	return dom, errors.Trace(err)
}

// runInBootstrapSession create a special session for boostrap to run.
// If no bootstrap and storage is remote, we must use a little lease time to
// bootstrap quickly, after bootstrapped, we will reset the lease time.
// TODO: Using a bootstap tool for doing this may be better later.
func runInBootstrapSession(store kv.Storage, bootstrap func(Session)) {
	saveLease := schemaLease
	if !localstore.IsLocalStore(store) {
		schemaLease = chooseMinLease(schemaLease, 100*time.Millisecond)
	}
	s, err := createSession(store)
	if err != nil {
		// Bootstrap fail will cause program exit.
		log.Fatal(errors.ErrorStack(err))
	}
	schemaLease = saveLease

	s.SetValue(context.Initing, true)
	bootstrap(s)
	finishBootstrap(store)
	s.ClearValue(context.Initing)

	dom := sessionctx.GetDomain(s)
	dom.Close()
	domap.Delete(store)
}

func createSession(store kv.Storage) (*session, error) {
	domain, err := domap.Get(store)
	if err != nil {
		return nil, errors.Trace(err)
	}
	s := &session{
		store:       store,
		parser:      parser.New(),
		sessionVars: variable.NewSessionVars(),
	}
	s.mu.values = make(map[fmt.Stringer]interface{})
	sessionctx.BindDomain(s, domain)
	// session implements variable.GlobalVarAccessor. Bind it to ctx.
	s.sessionVars.GlobalVarsAccessor = s
	s.sessionVars.BinlogClient = binloginfo.GetPumpClient()
	return s, nil
}

// createSessionWithDomain creates a new Session and binds it with a Domain.
// We need this because when we start DDL in Domain, the DDL need a session
// to change some system tables. But at that time, we have been already in
// a lock context, which cause we can't call createSesion directly.
func createSessionWithDomain(store kv.Storage, dom *domain.Domain) (*session, error) {
	s := &session{
		store:       store,
		parser:      parser.New(),
		sessionVars: variable.NewSessionVars(),
	}
	s.mu.values = make(map[fmt.Stringer]interface{})
	sessionctx.BindDomain(s, dom)
	// session implements variable.GlobalVarAccessor. Bind it to ctx.
	s.sessionVars.GlobalVarsAccessor = s
	return s, nil
}

const (
	notBootstrapped         = 0
	currentBootstrapVersion = 15
)

func getStoreBootstrapVersion(store kv.Storage) int64 {
	// check in memory
	_, ok := storeBootstrapped[store.UUID()]
	if ok {
		return currentBootstrapVersion
	}

	var ver int64
	// check in kv store
	err := kv.RunInNewTxn(store, false, func(txn kv.Transaction) error {
		var err error
		t := meta.NewMeta(txn)
		ver, err = t.GetBootstrapVersion()
		return errors.Trace(err)
	})

	if err != nil {
		log.Fatalf("check bootstrapped err %v", err)
	}

	if ver > notBootstrapped {
		// here mean memory is not ok, but other server has already finished it
		storeBootstrapped[store.UUID()] = true
	}

	return ver
}

func finishBootstrap(store kv.Storage) {
	storeBootstrapped[store.UUID()] = true

	err := kv.RunInNewTxn(store, true, func(txn kv.Transaction) error {
		t := meta.NewMeta(txn)
		err := t.FinishBootstrap(currentBootstrapVersion)
		return errors.Trace(err)
	})
	if err != nil {
		log.Fatalf("finish bootstrap err %v", err)
	}
}

const quoteCommaQuote = "', '"
const loadCommonGlobalVarsSQL = "select HIGH_PRIORITY * from mysql.global_variables where variable_name in ('" +
	variable.AutocommitVar + quoteCommaQuote +
	variable.SQLModeVar + quoteCommaQuote +
	variable.MaxAllowedPacket + quoteCommaQuote +
	/* TiDB specific global variables: */
	variable.TiDBSkipUTF8Check + quoteCommaQuote +
	variable.TiDBIndexJoinBatchSize + quoteCommaQuote +
	variable.TiDBIndexLookupSize + quoteCommaQuote +
	variable.TiDBIndexLookupConcurrency + quoteCommaQuote +
	variable.TiDBIndexSerialScanConcurrency + quoteCommaQuote +
	variable.TiDBMaxRowCountForINLJ + quoteCommaQuote +
	variable.TiDBDistSQLScanConcurrency + "')"

// loadCommonGlobalVariablesIfNeeded loads and applies commonly used global variables for the session.
func (s *session) loadCommonGlobalVariablesIfNeeded() error {
	vars := s.sessionVars
	if vars.CommonGlobalLoaded {
		return nil
	}
	if s.Value(context.Initing) != nil {
		// When running bootstrap or upgrade, we should not access global storage.
		return nil
	}
	// Set the variable to true to prevent cyclic recursive call.
	vars.CommonGlobalLoaded = true
	rows, _, err := s.ExecRestrictedSQL(s, loadCommonGlobalVarsSQL)
	if err != nil {
		vars.CommonGlobalLoaded = false
		log.Errorf("Failed to load common global variables.")
		return errors.Trace(err)
	}
	for _, row := range rows {
		varName := row.Data[0].GetString()
		if _, ok := vars.Systems[varName]; !ok {
			err = varsutil.SetSessionSystemVar(s.sessionVars, varName, row.Data[1])
			if err != nil {
				return errors.Trace(err)
			}
		}
	}
	vars.CommonGlobalLoaded = true
	return nil
}

// txnFuture is a promise, which promises to return a txn in future.
type txnFuture struct {
	future oracle.Future
	store  kv.Storage
}

func (tf *txnFuture) wait() (kv.Transaction, error) {
	startTS, err := tf.future.Wait()
	if err == nil {
		return tf.store.BeginWithStartTS(startTS)
	}

	// It would retry get timestamp.
	return tf.store.Begin()
}

func (s *session) getTxnFuture() *txnFuture {
	oracle := s.store.GetOracle()
	tsFuture := oracle.GetTimestampAsync(s.goCtx)
	return &txnFuture{tsFuture, s.store}
}

// PrepareTxnCtx starts a goroutine to begin a transaction if needed, and creates a new transaction context.
// It is called before we execute a sql query.
func (s *session) PrepareTxnCtx() {
	if s.txn != nil && s.txn.Valid() {
		return
	}
	if s.txnFuture != nil {
		return
	}

	s.goCtx, s.cancelFunc = goctx.WithCancel(goctx.Background())
	s.txnFuture = s.getTxnFuture()
	is := sessionctx.GetDomain(s).InfoSchema()
	s.sessionVars.TxnCtx = &variable.TransactionContext{
		InfoSchema:    is,
		SchemaVersion: is.SchemaMetaVersion(),
	}
	if !s.sessionVars.IsAutocommit() {
		s.sessionVars.SetStatusFlag(mysql.ServerStatusInTrans, true)
	}
}

// RefreshTxnCtx implements context.RefreshTxnCtx interface.
func (s *session) RefreshTxnCtx() error {
	if err := s.doCommit(); err != nil {
		return errors.Trace(err)
	}

	return errors.Trace(s.NewTxn())
}

// ActivePendingTxn implements Context.ActivePendingTxn interface.
func (s *session) ActivePendingTxn() error {
	if s.txn != nil && s.txn.Valid() {
		return nil
	}
	if s.txnFuture == nil {
		return errors.New("transaction future is not set")
	}
	future := s.txnFuture
	s.txnFuture = nil
	txn, err := future.wait()
	if err != nil {
		return errors.Trace(err)
	}
	s.txn = txn
	s.sessionVars.TxnCtx.StartTS = s.txn.StartTS()
	err = s.loadCommonGlobalVariablesIfNeeded()
	if err != nil {
		return errors.Trace(err)
	}
	if s.sessionVars.Systems[variable.TxnIsolation] == ast.ReadCommitted {
		txn.SetOption(kv.IsolationLevel, kv.RC)
	}
	return nil
}

// InitTxnWithStartTS create a transaction with startTS.
func (s *session) InitTxnWithStartTS(startTS uint64) error {
	if s.txn != nil && s.txn.Valid() {
		return nil
	}
	if s.txnFuture == nil {
		return errors.New("transaction channel is not set")
	}
	// no need to get txn from txnFutureCh since txn should init with startTs
	s.txnFuture = nil
	var err error
	s.txn, err = s.store.BeginWithStartTS(startTS)
	if err != nil {
		return errors.Trace(err)
	}
	err = s.loadCommonGlobalVariablesIfNeeded()
	if err != nil {
		return errors.Trace(err)
	}
	return nil
}

// GetStore gets the store of session.
func (s *session) GetStore() kv.Storage {
	return s.store
}

func (s *session) ShowProcess() util.ProcessInfo {
	var pi util.ProcessInfo
	tmp := s.processInfo.Load()
	if tmp != nil {
		pi = tmp.(util.ProcessInfo)
	}
	return pi
}

// logCrucialStmt logs some crucial SQL including: CREATE USER/GRANT PRIVILEGE/CHANGE PASSWORD/DDL etc.
func logCrucialStmt(node ast.StmtNode) {
	switch stmt := node.(type) {
	case *ast.CreateUserStmt, *ast.DropUserStmt, *ast.AlterUserStmt, *ast.SetPwdStmt, *ast.GrantStmt,
		*ast.RevokeStmt, *ast.AlterTableStmt, *ast.CreateDatabaseStmt, *ast.CreateIndexStmt, *ast.CreateTableStmt,
		*ast.DropDatabaseStmt, *ast.DropIndexStmt, *ast.DropTableStmt, *ast.RenameTableStmt, *ast.TruncateTableStmt:
		if ss, ok := node.(ast.SensitiveStmtNode); ok {
			log.Infof("[CRUCIAL OPERATION] %s.", ss.SecureText())
		} else {
			log.Infof("[CRUCIAL OPERATION] %s.", stmt.Text())
		}
	}
}<|MERGE_RESOLUTION|>--- conflicted
+++ resolved
@@ -671,24 +671,8 @@
 		stmt := cacheValue.(*cache.SQLCacheValue).Stmt
 		stmtNode := cacheValue.(*cache.SQLCacheValue).Ast
 		s.PrepareTxnCtx()
-<<<<<<< HEAD
 		s.SetValue(context.QueryString, stmt.OriginText())
 		executor.ResetStmtCtx(s, stmtNode)
-=======
-		startTS := time.Now()
-		// Some executions are done in compile stage, so we reset them before compile.
-		executor.ResetStmtCtx(s, rst)
-		st, err1 := Compile(s, rst)
-		if err1 != nil {
-			log.Warnf("[%d] compile error:\n%v\n%s", connID, err1, sql)
-			err2 := s.RollbackTxn()
-			terror.Log(errors.Trace(err2))
-			return nil, errors.Trace(err1)
-		}
-		sessionExecuteCompileDuration.Observe(time.Since(startTS).Seconds())
-
-		s.SetValue(context.QueryString, st.OriginText())
->>>>>>> 3e1d0363
 
 		startTS := time.Now()
 		recordSet, err := runStmt(s, stmt)
