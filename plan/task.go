// Copyright 2017 PingCAP, Inc.
//
// Licensed under the Apache License, Version 2.0 (the "License");
// you may not use this file except in compliance with the License.
// You may obtain a copy of the License at
//
//     http://www.apache.org/licenses/LICENSE-2.0
//
// Unless required by applicable law or agreed to in writing, software
// distributed under the License is distributed on an "AS IS" BASIS,
// See the License for the specific language governing permissions and
// limitations under the License.

package plan

import (
	"github.com/pingcap/tidb/context"
	"github.com/pingcap/tidb/expression"
	"github.com/pingcap/tidb/model"
	"github.com/pingcap/tidb/mysql"
	"github.com/pingcap/tidb/util/charset"
	"github.com/pingcap/tidb/util/types"
)

// task is a new version of `PhysicalPlanInfo`. It stores cost information for a task.
// A task may be CopTask, RootTask, MPPTask or a ParallelTask.
type task interface {
	setCount(cnt float64)
	count() float64
	addCost(cost float64)
	cost() float64
	copy() task
	plan() PhysicalPlan
}

// TODO: In future, we should split copTask to indexTask and tableTask.
// copTask is a task that runs in a distributed kv store.
type copTask struct {
	indexPlan PhysicalPlan
	tablePlan PhysicalPlan
	cst       float64
	cnt       float64
	// indexPlanFinished means we have finished index plan.
	indexPlanFinished bool
}

func (t *copTask) setCount(cnt float64) {
	t.cnt = cnt
}

func (t *copTask) count() float64 {
	return t.cnt
}

func (t *copTask) addCost(cst float64) {
	t.cst += cst
}

func (t *copTask) cost() float64 {
	return t.cst
}

func (t *copTask) copy() task {
	nt := *t
	return &nt
}

func (t *copTask) plan() PhysicalPlan {
	if t.indexPlanFinished {
		return t.tablePlan
	}
	return t.indexPlan
}

func attachPlan2Task(p PhysicalPlan, t task) task {
	switch v := t.(type) {
	case *copTask:
		if v.indexPlanFinished {
			p.SetChildren(v.tablePlan)
			v.tablePlan = p
		} else {
			p.SetChildren(v.indexPlan)
			v.indexPlan = p
		}
	case *rootTask:
		p.SetChildren(v.p)
		v.p = p
	}
	return t
}

// finishIndexPlan means we no longer add plan to index plan, and compute the network cost for it.
func (t *copTask) finishIndexPlan() {
	if !t.indexPlanFinished {
		t.cst += t.cnt * (netWorkFactor + scanFactor)
		t.indexPlanFinished = true
	}
}

func (p *basePhysicalPlan) attach2Task(tasks ...task) task {
	task := finishCopTask(tasks[0].copy(), p.basePlan.ctx, p.basePlan.allocator)
	return attachPlan2Task(p.basePlan.self.(PhysicalPlan).Copy(), task)
}

func (p *PhysicalIndexJoin) attach2Task(tasks ...task) task {
	lTask := finishCopTask(tasks[0].copy(), p.ctx, p.allocator)
	rTask := finishCopTask(tasks[1].copy(), p.ctx, p.allocator)
	np := p.Copy()
	np.SetChildren(lTask.plan(), rTask.plan())
	return &rootTask{
		p: np,
		// TODO: we will estimate the cost and count more precisely.
		cst: lTask.cost(),
		cnt: lTask.count() + rTask.count(),
	}
}

func (p *PhysicalHashJoin) attach2Task(tasks ...task) task {
	lTask := finishCopTask(tasks[0].copy(), p.ctx, p.allocator)
	rTask := finishCopTask(tasks[1].copy(), p.ctx, p.allocator)
	np := p.Copy()
	np.SetChildren(lTask.plan(), rTask.plan())
	return &rootTask{
		p: np,
		// TODO: we will estimate the cost and count more precisely.
		cst: lTask.cost() + rTask.cost(),
		cnt: lTask.count() + rTask.count(),
	}
}

func (p *PhysicalMergeJoin) attach2Task(tasks ...task) task {
	lTask := finishCopTask(tasks[0].copy(), p.ctx, p.allocator)
	rTask := finishCopTask(tasks[1].copy(), p.ctx, p.allocator)
	np := p.Copy()
	np.SetChildren(lTask.plan(), rTask.plan())
	return &rootTask{
		p: np,
		// TODO: we will estimate the cost and count more precisely.
		cst: lTask.cost() + rTask.cost(),
		cnt: lTask.count() + rTask.count(),
	}
}

func (p *PhysicalHashSemiJoin) attach2Task(tasks ...task) task {
	lTask := finishCopTask(tasks[0].copy(), p.ctx, p.allocator)
	rTask := finishCopTask(tasks[1].copy(), p.ctx, p.allocator)
	np := p.Copy()
	np.SetChildren(lTask.plan(), rTask.plan())
	task := &rootTask{
		p: np,
		// TODO: we will estimate the cost and count more precisely.
		cst: lTask.cost() + rTask.cost(),
	}
	if p.WithAux {
		task.cnt = lTask.count()
	} else {
		task.cnt = lTask.count() * selectionFactor
	}
	return task
}

// finishCopTask means we close the coprocessor task and create a root task.
func finishCopTask(task task, ctx context.Context, allocator *idAllocator) task {
	t, ok := task.(*copTask)
	if !ok {
		return task
	}
	// FIXME: When it is a double reading. The cost should be more expensive. The right cost should add the
	// `NetWorkStartCost` * (totalCount / perCountIndexRead)
	t.finishIndexPlan()
	if t.tablePlan != nil {
		t.cst += t.cnt * netWorkFactor
	}
	newTask := &rootTask{
		cst: t.cst,
		cnt: t.cnt,
	}
	if t.indexPlan != nil && t.tablePlan != nil {
		newTask.p = PhysicalIndexLookUpReader{tablePlan: t.tablePlan, indexPlan: t.indexPlan}.init(allocator, ctx)
	} else if t.indexPlan != nil {
		newTask.p = PhysicalIndexReader{indexPlan: t.indexPlan}.init(allocator, ctx)
	} else {
		newTask.p = PhysicalTableReader{tablePlan: t.tablePlan}.init(allocator, ctx)
	}
	return newTask
}

// rootTask is the final sink node of a plan graph. It should be a single goroutine on tidb.
type rootTask struct {
	p   PhysicalPlan
	cst float64
	cnt float64
}

func (t *rootTask) copy() task {
	return &rootTask{
		p:   t.p,
		cst: t.cst,
		cnt: t.cnt,
	}
}

func (t *rootTask) setCount(cnt float64) {
	t.cnt = cnt
}

func (t *rootTask) count() float64 {
	return t.cnt
}

func (t *rootTask) addCost(cst float64) {
	t.cst += cst
}

func (t *rootTask) cost() float64 {
	return t.cst
}

func (t *rootTask) plan() PhysicalPlan {
	return t.p
}

func (p *Limit) attach2Task(tasks ...task) task {
	// If task is invalid, keep it remained.
	if tasks[0].plan() == nil {
		return tasks[0]
	}
	task := tasks[0].copy()
	if cop, ok := task.(*copTask); ok {
		// If the task is copTask, the Limit can always be pushed down.
		// When limit be pushed down, it should remove its offset.
		pushedDownLimit := Limit{Count: p.Offset + p.Count}.init(p.allocator, p.ctx)
		if cop.tablePlan != nil {
			pushedDownLimit.SetSchema(cop.tablePlan.Schema())
		} else {
			pushedDownLimit.SetSchema(cop.indexPlan.Schema())
		}
		cop = attachPlan2Task(pushedDownLimit, cop).(*copTask)
		cop.setCount(float64(pushedDownLimit.Count))
		task = finishCopTask(cop, p.ctx, p.allocator)
	}
	task = attachPlan2Task(p.Copy(), task)
	task.setCount(float64(p.Count))
	return task
}

func (p *Sort) getCost(count float64) float64 {
	return count*cpuFactor + count*memoryFactor
}

func (p *TopN) getCost(count float64) float64 {
	return count*cpuFactor + float64(p.Count)*memoryFactor
}

// canPushDown checks if this topN can be pushed down. If each of the expression can be converted to pb, it can be pushed.
func (p *TopN) canPushDown() bool {
	exprs := make([]expression.Expression, 0, len(p.ByItems))
	for _, item := range p.ByItems {
		exprs = append(exprs, item.Expr)
	}
	_, _, remained := expression.ExpressionsToPB(p.ctx.GetSessionVars().StmtCtx, exprs, p.ctx.GetClient())
	return len(remained) == 0
}

func (p *TopN) allColsFromSchema(schema *expression.Schema) bool {
	var cols []*expression.Column
	for _, item := range p.ByItems {
		cols = append(cols, expression.ExtractColumns(item.Expr)...)
	}
	return len(schema.ColumnsIndices(cols)) > 0
}

func (p *Sort) attach2Task(tasks ...task) task {
	task := tasks[0].copy()
	task = finishCopTask(task, p.ctx, p.allocator)
	task = attachPlan2Task(p.Copy(), task)
	task.addCost(p.getCost(task.count()))
	return task
}

func (p *TopN) attach2Task(tasks ...task) task {
	// If task is invalid, keep it remained.
	if tasks[0].plan() == nil {
		return tasks[0]
	}
	task := tasks[0].copy()
	// This is a topN plan.
	if copTask, ok := task.(*copTask); ok && p.canPushDown() {
		pushedDownTopN := p.Copy().(*TopN)
		// When topN is pushed down, it should remove its offset.
		pushedDownTopN.Count, pushedDownTopN.Offset = p.Count+p.Offset, 0
		// If all columns in topN are from index plan, we can push it to index plan. Or we finish the index plan and
		// push it to table plan.
		if !copTask.indexPlanFinished && p.allColsFromSchema(copTask.indexPlan.Schema()) {
			pushedDownTopN.SetChildren(copTask.indexPlan)
			copTask.indexPlan = pushedDownTopN
			pushedDownTopN.SetSchema(copTask.indexPlan.Schema())
		} else {
			// FIXME: When we pushed down a top-N plan to table plan branch in case of double reading. The cost should
			// be more expensive in case of single reading, because we may execute table scan multi times.
			copTask.finishIndexPlan()
			pushedDownTopN.SetChildren(copTask.tablePlan)
			copTask.tablePlan = pushedDownTopN
			pushedDownTopN.SetSchema(copTask.tablePlan.Schema())
		}
		copTask.addCost(pushedDownTopN.getCost(task.count()))
		copTask.setCount(float64(pushedDownTopN.Count))
	}
	task = finishCopTask(task, p.ctx, p.allocator)
	task = attachPlan2Task(p.Copy(), task)
	task.addCost(p.getCost(task.count()))
	task.setCount(float64(p.Count))
	return task
}

func (p *Projection) attach2Task(tasks ...task) task {
	task := tasks[0].copy()
	np := p.Copy()
	switch t := task.(type) {
	case *copTask:
		// TODO: Support projection push down.
		task := finishCopTask(task, p.ctx, p.allocator)
		task = attachPlan2Task(np, task)
		return task
	case *rootTask:
		return attachPlan2Task(np, t)
	}
	return nil
}

func (p *Union) attach2Task(tasks ...task) task {
	np := p.Copy()
	newTask := &rootTask{p: np}
	newChildren := make([]Plan, 0, len(p.children))
	for _, task := range tasks {
		task = finishCopTask(task, p.ctx, p.allocator)
		newTask.cst += task.cost()
		newTask.cnt += task.count()
		newChildren = append(newChildren, task.plan())
	}
	np.SetChildren(newChildren...)
	return newTask
}

func (sel *Selection) attach2Task(tasks ...task) task {
	task := finishCopTask(tasks[0].copy(), sel.ctx, sel.allocator)
	task.addCost(task.count() * cpuFactor)
	task.setCount(task.count() * selectionFactor)
	task = attachPlan2Task(sel.Copy(), task)
	return task
}

func (p *PhysicalAggregation) newPartialAggregate() (partialAgg, finalAgg *PhysicalAggregation) {
	finalAgg = p.Copy().(*PhysicalAggregation)
	// Check if this aggregation can push down.
	sc := p.ctx.GetSessionVars().StmtCtx
	client := p.ctx.GetClient()
	for _, aggFunc := range p.AggFuncs {
		pb := expression.AggFuncToPBExpr(sc, client, aggFunc)
		if pb == nil {
			return
		}
	}
	_, _, remained := expression.ExpressionsToPB(sc, p.GroupByItems, client)
	if len(remained) > 0 {
		return
	}
	partialAgg = p.Copy().(*PhysicalAggregation)
	// TODO: It's toooooo ugly here. Refactor in the future !!
	gkType := types.NewFieldType(mysql.TypeBlob)
	gkType.Charset = charset.CharsetBin
	gkType.Collate = charset.CollationBin
	partialSchema := expression.NewSchema()
	partialAgg.SetSchema(partialSchema)
	cursor := 0
	finalAggFuncs := make([]expression.AggregationFunction, len(finalAgg.AggFuncs))
	for i, aggFun := range p.AggFuncs {
		fun := expression.NewAggFunction(aggFun.GetName(), nil, false)
		var args []expression.Expression
<<<<<<< HEAD
		colName := model.NewCIStr(aggFun.String())
=======
		colName := model.NewCIStr(fmt.Sprintf("col_%d", cursor))
>>>>>>> b535fd0b
		if needCount(fun) {
			ft := types.NewFieldType(mysql.TypeLonglong)
			ft.Flen = 21
			ft.Charset = charset.CharsetBin
			ft.Collate = charset.CollationBin
			partialSchema.Append(&expression.Column{FromID: partialAgg.id, Position: cursor, ColName: colName, RetType: ft})
			args = append(args, partialSchema.Columns[cursor].Clone())
			cursor++
		}
		if needValue(fun) {
			ft := p.schema.Columns[i].GetType()
			partialSchema.Append(&expression.Column{FromID: partialAgg.id, Position: cursor, ColName: colName, RetType: ft})
			args = append(args, partialSchema.Columns[cursor].Clone())
			cursor++
		}
		fun.SetArgs(args)
		fun.SetMode(expression.FinalMode)
		finalAggFuncs[i] = fun
	}
	finalAgg = PhysicalAggregation{
		HasGby:   p.HasGby, // TODO: remove this field
		AggType:  FinalAgg,
		AggFuncs: finalAggFuncs,
	}.init(p.allocator, p.ctx)
	finalAgg.SetSchema(p.schema)
	// add group by columns
	for i, gbyExpr := range p.GroupByItems {
		gbyCol := &expression.Column{
			FromID:   partialAgg.id,
			Position: cursor + i,
			RetType:  gbyExpr.GetType(),
		}
		partialSchema.Append(gbyCol)
		finalAgg.GroupByItems = append(finalAgg.GroupByItems, gbyCol.Clone())
	}
	return
}

func (p *PhysicalAggregation) attach2Task(tasks ...task) task {
	// If task is invalid, keep it remained.
	if tasks[0].plan() == nil {
		return tasks[0]
	}
	// TODO: We only consider hash aggregation here.
	task := tasks[0].copy()
	if cop, ok := task.(*copTask); ok {
		partialAgg, finalAgg := p.newPartialAggregate()
		if partialAgg != nil {
			if cop.tablePlan != nil {
				cop.finishIndexPlan()
				partialAgg.SetChildren(cop.tablePlan)
				cop.tablePlan = partialAgg
				cop.cst += cop.cnt * cpuFactor
				cop.cnt = cop.cnt * aggFactor
			} else {
				partialAgg.SetChildren(cop.indexPlan)
				cop.indexPlan = partialAgg
				cop.cst += cop.cnt * cpuFactor
				cop.cnt = cop.cnt * aggFactor
			}
		}
		task = finishCopTask(cop, p.ctx, p.allocator)
		attachPlan2Task(finalAgg, task)
	} else {
		np := p.Copy()
		attachPlan2Task(np, task)
		task.addCost(task.count() * cpuFactor)
		task.setCount(task.count() * aggFactor)
	}
	return task
}<|MERGE_RESOLUTION|>--- conflicted
+++ resolved
@@ -14,6 +14,8 @@
 package plan
 
 import (
+	"fmt"
+
 	"github.com/pingcap/tidb/context"
 	"github.com/pingcap/tidb/expression"
 	"github.com/pingcap/tidb/model"
@@ -377,11 +379,7 @@
 	for i, aggFun := range p.AggFuncs {
 		fun := expression.NewAggFunction(aggFun.GetName(), nil, false)
 		var args []expression.Expression
-<<<<<<< HEAD
-		colName := model.NewCIStr(aggFun.String())
-=======
 		colName := model.NewCIStr(fmt.Sprintf("col_%d", cursor))
->>>>>>> b535fd0b
 		if needCount(fun) {
 			ft := types.NewFieldType(mysql.TypeLonglong)
 			ft.Flen = 21
