--- conflicted
+++ resolved
@@ -15,11 +15,7 @@
 
 import (
 	"fmt"
-<<<<<<< HEAD
-	"sort"
 	"strings"
-=======
->>>>>>> 50a43622
 
 	"github.com/cznic/mathutil"
 	"github.com/juju/errors"
